#!/usr/bin/env python
#
# Copyright 2016 WebAssembly Community Group participants
#
# Licensed under the Apache License, Version 2.0 (the "License");
# you may not use this file except in compliance with the License.
# You may obtain a copy of the License at
#
#     http://www.apache.org/licenses/LICENSE-2.0
#
# Unless required by applicable law or agreed to in writing, software
# distributed under the License is distributed on an "AS IS" BASIS,
# WITHOUT WARRANTIES OR CONDITIONS OF ANY KIND, either express or implied.
# See the License for the specific language governing permissions and
# limitations under the License.
#

from __future__ import print_function
import argparse
import difflib
import fnmatch
import multiprocessing
import os
import re
import shlex
import shutil
import subprocess
import sys
import threading
import time

import find_exe
from utils import Error

IS_WINDOWS = sys.platform == 'win32'
TEST_DIR = os.path.dirname(os.path.abspath(__file__))
REPO_ROOT_DIR = os.path.dirname(TEST_DIR)
OUT_DIR = os.path.join(REPO_ROOT_DIR, 'out')
DEFAULT_TIMEOUT = 10  # seconds
SLOW_TIMEOUT_MULTIPLIER = 2

# default configurations for tests
TOOLS = {
    'wat2wasm': [
        ('RUN', '%(wat2wasm)s'),
        ('ARGS', ['%(in_file)s', '-o', '%(out_dir)s/out.wasm']),
        ('VERBOSE-ARGS', ['-v']),
    ],
    'wast2json': [
        ('RUN', '%(wast2json)s'),
        ('ARGS', ['%(in_file)s']),
        ('VERBOSE-ARGS', ['-v']),
    ],
    'wat-desugar': [
        ('RUN', '%(wat-desugar)s'),
        ('ARGS', ['%(in_file)s']),
    ],
    'run-objdump': [
        ('RUN', 'test/run-objdump.py'),
        ('ARGS', [
                '%(in_file)s',
                '--bindir=%(bindir)s',
                '--no-error-cmdline',
                '-o', '%(out_dir)s'
                ]),
        ('VERBOSE-ARGS', ['-v']),
    ],
    'run-wasm-link': [
        ('RUN', 'test/run-wasm-link.py'),
        ('ARGS', ['%(in_file)s', '--bindir=%(bindir)s', '-o', '%(out_dir)s']),
        ('VERBOSE-ARGS', ['-v']),
    ],
    'run-roundtrip': [
        ('RUN', 'test/run-roundtrip.py'),
        ('ARGS', [
                '%(in_file)s',
                '-v',
                '--bindir=%(bindir)s',
                '--no-error-cmdline',
                '-o',
                '%(out_dir)s',
<<<<<<< HEAD
        ],
        'VERBOSE-FLAGS': ['--print-cmd', '-v']
    },
    'run-interp-jit': {
        'EXE': 'test/run-interp.py',
        'FLAGS': [
                '--bindir=%(bindir)s',
                '--run-all-exports',
                '--trap-on-failed-comp',
                '--no-error-cmdline',
                '-o',
                '%(out_dir)s',
        ],
        'VERBOSE-FLAGS': ['--print-cmd', '-v']
    },
    'run-interp': {
        'EXE': 'test/run-interp.py',
        'FLAGS': [
=======
                ]),
        ('VERBOSE-ARGS', ['--print-cmd', '-v']),
    ],
    'run-interp': [
        ('RUN', '%(wat2wasm)s %(in_file)s -o %(temp_file)s.wasm'),
        ('RUN', '%(wasm-interp)s %(temp_file)s.wasm --run-all-exports'),
        ('VERBOSE-ARGS', ['--print-cmd', '-v']),
    ],
    'run-interp-spec': [
        ('RUN', '%(wast2json)s %(in_file)s -o %(temp_file)s.json'),
        ('RUN', '%(spectest-interp)s %(temp_file)s.json'),
        ('VERBOSE-ARGS', ['--print-cmd', '-v']),
    ],
    'run-gen-wasm': [
        ('RUN', 'test/run-gen-wasm.py'),
        ('ARGS', [
                '%(in_file)s',
>>>>>>> 8bcd84f3
                '--bindir=%(bindir)s',
                '--no-error-cmdline',
                '--disable-jit',
                '-o',
                '%(out_dir)s',
                ]),
        ('VERBOSE-ARGS', ['--print-cmd', '-v']),
    ],
    'run-gen-wasm-interp': [
        ('RUN', 'test/run-gen-wasm-interp.py'),
        ('ARGS', [
                '%(in_file)s',
                '--bindir=%(bindir)s',
                '--run-all-exports',
                '--no-error-cmdline',
                '-o',
                '%(out_dir)s',
                ]),
        ('VERBOSE-ARGS', ['--print-cmd', '-v']),
    ],
    'run-opcodecnt': [
        ('RUN', 'test/run-opcodecnt.py'),
        ('ARGS', [
                '%(in_file)s',
                '--bindir=%(bindir)s',
                '--no-error-cmdline',
                '-o',
                '%(out_dir)s',
                ]),
        ('VERBOSE-ARGS', ['--print-cmd', '-v']),
    ],
    'run-gen-spec-js': [
        ('RUN', 'test/run-gen-spec-js.py'),
        ('ARGS', [
                '%(in_file)s',
                '--bindir=%(bindir)s',
                '--no-error-cmdline',
                '--disable-jit',
                '-o',
                '%(out_dir)s',
                ]),
        ('VERBOSE-ARGS', ['--print-cmd', '-v']),
    ],
    'run-spec-wasm2c': [
        ('RUN', 'test/run-spec-wasm2c.py'),
        ('ARGS', [
                '%(in_file)s',
                '--bindir=%(bindir)s',
                '--no-error-cmdline',
                '-o',
                '%(out_dir)s',
                ]),
        ('VERBOSE-ARGS', ['--print-cmd', '-v']),
    ]
}

# TODO(binji): Add Windows support for compiling using run-spec-wasm2c.py
if IS_WINDOWS:
  TOOLS['run-spec-wasm2c'].append(('SKIP', ''))

ROUNDTRIP_TOOLS = ('wat2wasm',)


class NoRoundtripError(Error):
  pass


def Indent(s, spaces):
  return ''.join(' ' * spaces + l for l in s.splitlines(1))


def DiffLines(expected, actual):
  expected_lines = [line for line in expected.splitlines() if line]
  actual_lines = [line for line in actual.splitlines() if line]
  return list(
      difflib.unified_diff(expected_lines, actual_lines, fromfile='expected',
                           tofile='actual', lineterm=''))


class Cell(object):

  def __init__(self, value):
    self.value = [value]

  def Set(self, value):
    self.value[0] = value

  def Get(self):
    return self.value[0]


def SplitArgs(value):
  if isinstance(value, list):
    return value
  return shlex.split(value)


def FixPythonExecutable(args):
  """Given an argument list beginning with a `*.py` file, return one with that
     uses sys.executable as arg[0].
  """
  exe, rest = args[0], args[1:]
  if os.path.splitext(exe)[1] == '.py':
    return [sys.executable, os.path.join(REPO_ROOT_DIR, exe)] + rest
  return args


class CommandTemplate(object):

  def __init__(self, exe):
    self.args = FixPythonExecutable(SplitArgs(exe))
    self.verbose_args = []

  def AppendArgs(self, args):
    self.args += SplitArgs(args)

  def AppendVerboseArgs(self, args_list):
    for level, level_args in enumerate(args_list):
      while level >= len(self.verbose_args):
        self.verbose_args.append([])
      self.verbose_args[level] += SplitArgs(level_args)

  def _Format(self, cmd, variables):
    return [arg % variables for arg in cmd]

  def GetCommand(self, variables, extra_args=None, verbose_level=0):
    args = self.args[:]
    vl = 0
    while vl < verbose_level and vl < len(self.verbose_args):
      args += self.verbose_args[vl]
      vl += 1
    if extra_args:
      args += extra_args
    args = self._Format(args, variables)
    return Command(args)


class Command(object):

  def __init__(self, args):
    self.args = args

  def Run(self, cwd, timeout, console_out=False, env=None):
    process = None
    is_timeout = Cell(False)

    def KillProcess(timeout=True):
      if process:
        try:
          if IS_WINDOWS:
            # http://stackoverflow.com/a/10830753: deleting child processes in
            # Windows
            subprocess.call(['taskkill', '/F', '/T', '/PID', str(process.pid)])
          else:
            os.killpg(os.getpgid(process.pid), 15)
        except OSError:
          pass
      is_timeout.Set(timeout)

    try:
      start_time = time.time()
      kwargs = {}
      if not IS_WINDOWS:
        kwargs['preexec_fn'] = os.setsid

      # http://stackoverflow.com/a/10012262: subprocess with a timeout
      # http://stackoverflow.com/a/22582602: kill subprocess and children
      process = subprocess.Popen(self.args, cwd=cwd, env=env,
                                 stdout=None if console_out else subprocess.PIPE,
                                 stderr=None if console_out else subprocess.PIPE,
                                 universal_newlines=True, **kwargs)
      timer = threading.Timer(timeout, KillProcess)
      try:
        timer.start()
        stdout, stderr = process.communicate()
      finally:
        returncode = process.returncode
        process = None
        timer.cancel()
      if is_timeout.Get():
        raise Error('TIMEOUT\nSTDOUT:\n%s\nSTDERR:\n%s\n' % (stdout, stderr))
      duration = time.time() - start_time
    except OSError as e:
      raise Error(str(e))
    finally:
      KillProcess(False)

    return RunResult(self, stdout, stderr, returncode, duration)

  def __str__(self):
    return ' '.join(self.args)


class RunResult(object):

  def __init__(self, last_cmd=None, stdout='', stderr='', returncode=0,
               duration=0):
    self.last_cmd = last_cmd
    self.stdout = stdout
    self.stderr = stderr
    self.returncode = returncode
    self.duration = duration

  def Failed(self):
    return self.returncode != 0

  def Append(self, other):
    assert isinstance(other, RunResult)

    self.last_cmd = other.last_cmd

    if other.stdout is not None:
      self.stdout += other.stdout

    if other.stderr is not None:
      self.stderr += other.stderr

    self.duration += other.duration

    assert(self.returncode == 0)
    self.returncode = other.returncode

  def __repr__(self):
    return 'RunResult(%s, %s, %s, %s, %s)' % (
        self.last_cmd, self.stdout, self.stderr, self.returncode, self.duration)


class TestInfo(object):

  def __init__(self):
    self.filename = ''
    self.header = []
    self.input_filename = ''
    self.input_ = ''
    self.expected_stdout = ''
    self.expected_stderr = ''
    self.tool = None
    self.cmds = []
    self.env = {}
    self.expected_error = 0
    self.slow = False
    self.skip = False
    self.is_roundtrip = False

  def CreateRoundtripInfo(self, fold_exprs):
    if self.tool not in ROUNDTRIP_TOOLS:
      raise NoRoundtripError()

    if len(self.cmds) != 1:
      raise NoRoundtripError()

    result = TestInfo()
    result.SetTool('run-roundtrip')
    result.filename = self.filename
    result.header = self.header
    result.input_filename = self.input_filename
    result.input_ = self.input_
    result.expected_stdout = ''
    result.expected_stderr = ''

    # TODO(binji): It's kind of cheesy to keep the enable flag based on prefix.
    # Maybe it would be nicer to add a new directive ENABLE instead.
    old_cmd = self.cmds[0]
    new_cmd = result.cmds[0]
    new_cmd.AppendArgs([f for f in old_cmd.args if f.startswith('--enable')])
    if fold_exprs:
      new_cmd.AppendArgs('--fold-exprs')

    result.env = self.env
    result.expected_error = 0
    result.slow = self.slow
    result.skip = self.skip
    result.is_roundtrip = True
    result.fold_exprs = fold_exprs
    return result

  def GetName(self):
    name = self.filename
    if self.is_roundtrip:
      if self.fold_exprs:
        name += ' (roundtrip fold-exprs)'
      else:
        name += ' (roundtrip)'
    return name

  def GetGeneratedInputFilename(self):
    # All tests should be generated in their own directories, even if they
    # share the same input filename. We want the input filename to be correct,
    # though, so we use the directory of the test (.txt) file, but the basename
    # of the input file (likely a .wast).

    path = OUT_DIR
    if self.input_filename:
      basename = os.path.basename(self.input_filename)
    else:
      basename = os.path.basename(self.filename)

    path = os.path.join(path, os.path.dirname(self.filename), basename)

    if self.is_roundtrip:
      dirname = os.path.dirname(path)
      basename = os.path.basename(path)
      if self.fold_exprs:
        path = os.path.join(dirname, 'roundtrip_folded', basename)
      else:
        path = os.path.join(dirname, 'roundtrip', basename)

    return path

  def SetTool(self, tool):
    if tool not in TOOLS:
      raise Error('Unknown tool: %s' % tool)
    self.tool = tool
    for tool_key, tool_value in TOOLS[tool]:
      self.ParseDirective(tool_key, tool_value)

  def GetCommand(self, index):
    if index >= len(self.cmds):
      raise Error('Invalid command index: %s' % index)
    return self.cmds[index]

  def GetLastCommand(self):
    if not self.cmds:
      self.SetTool('wat2wasm')
    return self.cmds[-1]

  def AppendArgsToAllCommands(self, args):
    for cmd in self.cmds:
      cmd.AppendArgs(args)

  def ParseDirective(self, key, value):
    if key == 'RUN':
      self.cmds.append(CommandTemplate(value))
    elif key == 'STDIN_FILE':
      self.input_filename = value
    elif key == 'ARGS':
      self.GetLastCommand().AppendArgs(value)
    elif key.startswith('ARGS'):
      suffix = key[len('ARGS'):]
      if suffix == '*':
        self.AppendArgsToAllCommands(value)
      elif re.match(r'^\d+$', suffix):
        self.GetCommand(int(suffix)).AppendArgs(value)
    elif key == 'ERROR':
      self.expected_error = int(value)
    elif key == 'SLOW':
      self.slow = True
    elif key == 'SKIP':
      self.skip = True
    elif key == 'VERBOSE-ARGS':
      self.GetLastCommand().AppendVerboseArgs(value)
    elif key in ['TODO', 'NOTE']:
      pass
    elif key == 'TOOL':
      self.SetTool(value)
    elif key == 'ENV':
      # Pattern: FOO=1 BAR=stuff
      self.env = dict(x.split('=') for x in value.split())
    else:
      raise Error('Unknown directive: %s' % key)

  def Parse(self, filename):
    self.filename = filename

    test_path = os.path.join(REPO_ROOT_DIR, filename)
    with open(test_path) as f:
      state = 'header'
      empty = True
      header_lines = []
      input_lines = []
      stdout_lines = []
      stderr_lines = []
      for line in f.readlines():
        empty = False
        m = re.match(r'\s*\(;; (STDOUT|STDERR) ;;;$', line)
        if m:
          directive = m.group(1)
          if directive == 'STDERR':
            state = 'stderr'
            continue
          elif directive == 'STDOUT':
            state = 'stdout'
            continue
        else:
          m = re.match(r'\s*;;;(.*)$', line)
          if m:
            directive = m.group(1).strip()
            if state == 'header':
              key, value = directive.split(':', 1)
              key = key.strip()
              value = value.strip()
              self.ParseDirective(key, value)
            elif state in ('stdout', 'stderr'):
              if not re.match(r'%s ;;\)$' % state.upper(), directive):
                raise Error('Bad directive in %s block: %s' % (state,
                                                               directive))
              state = 'none'
            else:
              raise Error('Unexpected directive: %s' % directive)
          elif state == 'header':
            state = 'input'

        if state == 'header':
          header_lines.append(line)
        if state == 'input':
          if self.input_filename:
            raise Error('Can\'t have STDIN_FILE and input')
          input_lines.append(line)
        elif state == 'stderr':
          stderr_lines.append(line)
        elif state == 'stdout':
          stdout_lines.append(line)
    if empty:
      raise Error('empty test file')

    self.header = ''.join(header_lines)
    self.input_ = ''.join(input_lines)
    self.expected_stdout = ''.join(stdout_lines)
    self.expected_stderr = ''.join(stderr_lines)

    # If the test didn't specify a executable (either via RUN or indirectly
    # via TOOL, then use the default tool)
    if not self.cmds:
      self.SetTool('wat2wasm')

  def CreateInputFile(self):
    gen_input_path = self.GetGeneratedInputFilename()
    gen_input_dir = os.path.dirname(gen_input_path)
    try:
      os.makedirs(gen_input_dir)
    except OSError as e:
      if not os.path.isdir(gen_input_dir):
        raise

    # Read/write as binary because spec tests may have invalid UTF-8 codes.
    with open(gen_input_path, 'wb') as gen_input_file:
      if self.input_filename:
        input_path = os.path.join(REPO_ROOT_DIR, self.input_filename)
        with open(input_path, 'rb') as input_file:
          gen_input_file.write(input_file.read())
      else:
        # add an empty line for each header line so the line numbers match
        gen_input_file.write(('\n' * self.header.count('\n')).encode('ascii'))
        gen_input_file.write(self.input_.encode('ascii'))
      gen_input_file.flush()
      return gen_input_file.name

  def Rebase(self, stdout, stderr):
    test_path = os.path.join(REPO_ROOT_DIR, self.filename)
    with open(test_path, 'wb') as f:
      f.write(self.header)
      f.write(self.input_)
      if stderr:
        f.write('(;; STDERR ;;;\n')
        f.write(stderr)
        f.write(';;; STDERR ;;)\n')
      if stdout:
        f.write('(;; STDOUT ;;;\n')
        f.write(stdout)
        f.write(';;; STDOUT ;;)\n')

  def Diff(self, stdout, stderr):
    msg = ''
    if self.expected_stderr != stderr:
      diff_lines = DiffLines(self.expected_stderr, stderr)
      if len(diff_lines) > 0:
        msg += 'STDERR MISMATCH:\n' + '\n'.join(diff_lines) + '\n'

    if self.expected_stdout != stdout:
      diff_lines = DiffLines(self.expected_stdout, stdout)
      if len(diff_lines) > 0:
        msg += 'STDOUT MISMATCH:\n' + '\n'.join(diff_lines) + '\n'

    if msg:
      raise Error(msg)


class Status(object):

  def __init__(self, isatty):
    self.isatty = isatty
    self.start_time = None
    self.last_length = 0
    self.last_finished = None
    self.skipped = 0
    self.passed = 0
    self.failed = 0
    self.total = 0
    self.failed_tests = []

  def Start(self, total):
    self.total = total
    self.start_time = time.time()

  def Passed(self, info, duration):
    self.passed += 1
    if self.isatty:
      self._Clear()
      self._PrintShortStatus(info)
    else:
      sys.stderr.write('+ %s (%.3fs)\n' % (info.GetName(), duration))

  def Failed(self, info, error_msg, result=None):
    self.failed += 1
    self.failed_tests.append((info, result))
    if self.isatty:
      self._Clear()
    sys.stderr.write('- %s\n%s\n' % (info.GetName(), Indent(error_msg, 2)))

  def Skipped(self, info):
    self.skipped += 1
    if not self.isatty:
      sys.stderr.write('. %s (skipped)\n' % info.GetName())

  def Done(self):
    if self.isatty:
      sys.stderr.write('\n')

  def _PrintShortStatus(self, info):
    assert(self.isatty)
    total_duration = time.time() - self.start_time
    name = info.GetName() if info else ''
    if (self.total - self.skipped):
      percent = 100 * (self.passed + self.failed) / (self.total - self.skipped)
    else:
      percent = 100
    status = '[+%d|-%d|%%%d] (%.2fs) %s' % (self.passed, self.failed,
                                            percent, total_duration, name)
    self.last_length = len(status)
    self.last_finished = info
    sys.stderr.write(status)
    sys.stderr.flush()

  def _Clear(self):
    assert(self.isatty)
    sys.stderr.write('\r%s\r' % (' ' * self.last_length))


def FindTestFiles(ext, filter_pattern_re):
  tests = []
  for root, dirs, files in os.walk(TEST_DIR):
    for f in files:
      path = os.path.join(root, f)
      if os.path.splitext(f)[1] == ext:
        tests.append(os.path.relpath(path, REPO_ROOT_DIR))
  tests.sort()
  return [test for test in tests if re.match(filter_pattern_re, test)]


def GetAllTestInfo(test_names, status):
  infos = []
  for test_name in test_names:
    info = TestInfo()
    try:
      info.Parse(test_name)
      infos.append(info)
    except Error as e:
      status.Failed(info, str(e))
  return infos


def RunTest(info, options, variables, verbose_level=0):
  timeout = options.timeout
  if info.slow:
    timeout *= SLOW_TIMEOUT_MULTIPLIER

  # Clone variables dict so it can be safely modified.
  variables = dict(variables)

  cwd = REPO_ROOT_DIR
  env = dict(os.environ)
  env.update(info.env)
  gen_input_path = info.CreateInputFile()
  rel_gen_input_path = (
      os.path.relpath(gen_input_path, cwd).replace(os.path.sep, '/'))
  variables['in_file'] = rel_gen_input_path

  # Each test runs with a unique output directory which is removed before
  # we run the test.
  out_dir = os.path.splitext(rel_gen_input_path)[0]
  if os.path.isdir(out_dir):
    shutil.rmtree(out_dir)
  os.makedirs(out_dir)
  variables['out_dir'] = out_dir

  # Temporary files typically are placed in `out_dir` and use the same test's
  # basename. This name does include an extension.
  input_basename = os.path.basename(rel_gen_input_path)
  variables['temp_file'] = os.path.join(
      out_dir, os.path.splitext(input_basename)[0])

  final_result = RunResult()

  for cmd_template in info.cmds:
    cmd = cmd_template.GetCommand(variables, options.arg, verbose_level)
    if options.print_cmd:
      print(cmd)

    try:
      result = cmd.Run(cwd, timeout, verbose_level > 0, env)
    except (Error, KeyboardInterrupt) as e:
      return e

    final_result.Append(result)
    if final_result.Failed():
      break

  return final_result


def HandleTestResult(status, info, result, rebase=False):
  try:
    if isinstance(result, (Error, KeyboardInterrupt)):
      raise result

    if info.is_roundtrip:
      if result.returncode == 0:
        status.Passed(info, result.duration)
      elif result.returncode == 2:
        # run-roundtrip.py returns 2 if the file couldn't be parsed.
        # it's likely a "bad-*" file.
        status.Skipped(info)
      else:
        raise Error(stderr)
    else:
      if result.returncode != info.expected_error:
        # This test has already failed, but diff it anyway.
        msg = 'expected error code %d, got %d.' % (info.expected_error,
                                                   result.returncode)
        try:
          info.Diff(result.stdout, result.stderr)
        except Error as e:
          msg += '\n' + str(e)
        raise Error(msg)
      else:
        if rebase:
          info.Rebase(result.stdout, result.stderr)
        else:
          info.Diff(result.stdout, result.stderr)
        status.Passed(info, result.duration)
  except Error as e:
    status.Failed(info, str(e), result)


#Source : http://stackoverflow.com/questions/3041986/python-command-line-yes-no-input
def YesNoPrompt(question, default='yes'):
  """Ask a yes/no question via raw_input() and return their answer.

  "question" is a string that is presented to the user.
  "default" is the presumed answer if the user just hits <Enter>.
    It must be "yes" (the default), "no" or None (meaning
    an answer is required of the user).

  The "answer" return value is True for "yes" or False for "no".
  """
  valid = {'yes': True, 'y': True, 'ye': True, 'no': False, 'n': False}
  if default is None:
    prompt = ' [y/n] '
  elif default == 'yes':
    prompt = ' [Y/n] '
  elif default == 'no':
    prompt = ' [y/N] '
  else:
    raise ValueError('invalid default answer: \'%s\'' % default)

  while True:
    sys.stdout.write(question + prompt)
    choice = raw_input().lower()
    if default is not None and choice == '':
      return valid[default]
    elif choice in valid:
      return valid[choice]
    else:
      sys.stdout.write('Please respond with \'yes\' or \'no\' '
                       '(or \'y\' or \'n\').\n')


def RunMultiThreaded(infos_to_run, status, options, variables):
  test_count = len(infos_to_run)
  pool = multiprocessing.Pool(options.jobs)
  try:
    results = [(info, pool.apply_async(RunTest, (info, options, variables)))
               for info in infos_to_run]
    while results:
      new_results = []
      for info, result in results:
        if result.ready():
          HandleTestResult(status, info, result.get(0), options.rebase)
        else:
          new_results.append((info, result))
      time.sleep(0.01)
      results = new_results
    pool.close()
  finally:
    pool.terminate()
    pool.join()


def RunSingleThreaded(infos_to_run, status, options, variables):
  continued_errors = 0

  for info in infos_to_run:
    result = RunTest(info, options, variables)
    HandleTestResult(status, info, result, options.rebase)
    if status.failed > continued_errors:
      if options.fail_fast:
        break
      elif options.stop_interactive:
        rerun_verbose = YesNoPrompt(question='Rerun with verbose option?',
                                    default='no')
        if rerun_verbose:
          RunTest(info, options, variables, verbose_level=2)
        should_continue = YesNoPrompt(question='Continue testing?',
                                      default='yes')
        if not should_continue:
          break
      elif options.verbose:
        RunTest(info, options, variables, verbose_level=1)
      continued_errors += 1


def GetDefaultJobCount():
  cpu_count = multiprocessing.cpu_count()
  if cpu_count <= 1:
    return 1
  else:
    return cpu_count // 2


def main(args):
  parser = argparse.ArgumentParser()
  parser.add_argument('-a', '--arg',
                      help='additional args to pass to executable',
                      action='append')
  parser.add_argument('--bindir', metavar='PATH',
                      default=find_exe.GetDefaultPath(),
                      help='directory to search for all executables.')
  parser.add_argument('-v', '--verbose', help='print more diagnotic messages.',
                      action='store_true')
  parser.add_argument('-f', '--fail-fast', help='Exit on first failure. '
                      'Extra options with \'--jobs 1\'', action='store_true')
  parser.add_argument('--stop-interactive',
                      help='Enter interactive mode on errors. '
                      'Extra options with \'--jobs 1\'', action='store_true')
  parser.add_argument('-l', '--list', help='list all tests.',
                      action='store_true')
  parser.add_argument('-r', '--rebase',
                      help='rebase a test to its current output.',
                      action='store_true')
  parser.add_argument('-j', '--jobs',
                      help='number of jobs to use to run tests', type=int,
                      default=GetDefaultJobCount())
  parser.add_argument('-t', '--timeout', type=float, default=DEFAULT_TIMEOUT,
                      help='per test timeout in seconds')
  parser.add_argument('--no-roundtrip',
                      help='don\'t run roundtrip.py on all tests',
                      action='store_false', default=True, dest='roundtrip')
  parser.add_argument('-p', '--print-cmd',
                      help='print the commands that are run.',
                      action='store_true')
  parser.add_argument('patterns', metavar='pattern', nargs='*',
                      help='test patterns.')
  options = parser.parse_args(args)

  if options.jobs != 1:
    if options.fail_fast:
      parser.error('--fail-fast only works with -j1')
    if options.stop_interactive:
      parser.error('--stop-interactive only works with -j1')

  if options.patterns:
    pattern_re = '|'.join(
        fnmatch.translate('*%s*' % p) for p in options.patterns)
  else:
    pattern_re = '.*'

  test_names = FindTestFiles('.txt', pattern_re)

  if options.list:
    for test_name in test_names:
      print(test_name)
    return 0
  if not test_names:
    print('no tests match that filter')
    return 1

  variables = {}
  variables['test_dir'] = os.path.abspath(TEST_DIR)
  variables['bindir'] = options.bindir
  for exe_basename in find_exe.EXECUTABLES:
    exe_override = os.path.join(options.bindir, exe_basename)
    variables[exe_basename] = find_exe.FindExecutable(exe_basename,
                                                      exe_override)

  status = Status(sys.stderr.isatty() and not options.verbose)
  infos = GetAllTestInfo(test_names, status)
  infos_to_run = []
  for info in infos:
    if info.skip:
      status.Skipped(info)
      continue
    infos_to_run.append(info)

    if options.roundtrip:
      for fold_exprs in False, True:
        try:
          infos_to_run.append(info.CreateRoundtripInfo(fold_exprs=fold_exprs))
        except NoRoundtripError:
          pass

  if not os.path.exists(OUT_DIR):
    os.makedirs(OUT_DIR)

  status.Start(len(infos_to_run))

  try:
    if options.jobs > 1:
      RunMultiThreaded(infos_to_run, status, options, variables)
    else:
      RunSingleThreaded(infos_to_run, status, options, variables)
  except KeyboardInterrupt:
    print('\nInterrupted testing\n')

  status.Done()

  ret = 0
  if status.failed:
    sys.stderr.write('**** FAILED %s\n' % ('*' * (80 - 14)))
    for info, result in status.failed_tests:
      sys.stderr.write('- %s\n    %s\n' % (info.GetName(), result.last_cmd))
    ret = 1

  return ret


if __name__ == '__main__':
  try:
    sys.exit(main(sys.argv[1:]))
  except Error as e:
    sys.stderr.write(str(e) + '\n')
    sys.exit(1)<|MERGE_RESOLUTION|>--- conflicted
+++ resolved
@@ -79,32 +79,17 @@
                 '--no-error-cmdline',
                 '-o',
                 '%(out_dir)s',
-<<<<<<< HEAD
-        ],
-        'VERBOSE-FLAGS': ['--print-cmd', '-v']
-    },
-    'run-interp-jit': {
-        'EXE': 'test/run-interp.py',
-        'FLAGS': [
-                '--bindir=%(bindir)s',
-                '--run-all-exports',
-                '--trap-on-failed-comp',
-                '--no-error-cmdline',
-                '-o',
-                '%(out_dir)s',
-        ],
-        'VERBOSE-FLAGS': ['--print-cmd', '-v']
-    },
-    'run-interp': {
-        'EXE': 'test/run-interp.py',
-        'FLAGS': [
-=======
                 ]),
         ('VERBOSE-ARGS', ['--print-cmd', '-v']),
     ],
     'run-interp': [
         ('RUN', '%(wat2wasm)s %(in_file)s -o %(temp_file)s.wasm'),
-        ('RUN', '%(wasm-interp)s %(temp_file)s.wasm --run-all-exports'),
+        ('RUN', '%(wasm-interp)s %(temp_file)s.wasm --run-all-exports --disable-jit --no-stack-trace'),
+        ('VERBOSE-ARGS', ['--print-cmd', '-v']),
+    ],
+    'run-interp-jit': [
+        ('RUN', '%(wat2wasm)s %(in_file)s -o %(temp_file)s.wasm'),
+        ('RUN', '%(wasm-interp)s %(temp_file)s.wasm --run-all-exports --trap-on-failed-comp --no-stack-trace'),
         ('VERBOSE-ARGS', ['--print-cmd', '-v']),
     ],
     'run-interp-spec': [
@@ -116,10 +101,8 @@
         ('RUN', 'test/run-gen-wasm.py'),
         ('ARGS', [
                 '%(in_file)s',
->>>>>>> 8bcd84f3
                 '--bindir=%(bindir)s',
                 '--no-error-cmdline',
-                '--disable-jit',
                 '-o',
                 '%(out_dir)s',
                 ]),
@@ -154,7 +137,6 @@
                 '%(in_file)s',
                 '--bindir=%(bindir)s',
                 '--no-error-cmdline',
-                '--disable-jit',
                 '-o',
                 '%(out_dir)s',
                 ]),
