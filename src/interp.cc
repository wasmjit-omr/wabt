/*
 * Copyright 2016 WebAssembly Community Group participants
 *
 * Licensed under the Apache License, Version 2.0 (the "License");
 * you may not use this file except in compliance with the License.
 * You may obtain a copy of the License at
 *
 *     http://www.apache.org/licenses/LICENSE-2.0
 *
 * Unless required by applicable law or agreed to in writing, software
 * distributed under the License is distributed on an "AS IS" BASIS,
 * WITHOUT WARRANTIES OR CONDITIONS OF ANY KIND, either express or implied.
 * See the License for the specific language governing permissions and
 * limitations under the License.
 */

#include "src/interp.h"

#include <algorithm>
#include <cassert>
#include <cinttypes>
#include <cmath>
#include <limits>
#include <type_traits>
#include <vector>

#include "src/cast.h"
#include "src/stream.h"

#include "src/jit/wabtjit.h"

namespace wabt {
namespace interp {

// Differs from the normal CHECK_RESULT because this one is meant to return the
// interp Result type.
#undef CHECK_RESULT
#define CHECK_RESULT(expr)   \
  do {                       \
    if (WABT_FAILED(expr)) { \
      return Result::Error;  \
    }                        \
  } while (0)

// Differs from CHECK_RESULT since it can return different traps, not just
// Error. Also uses __VA_ARGS__ so templates can be passed without surrounding
// parentheses.
#define CHECK_TRAP(...)            \
  do {                             \
    Result result = (__VA_ARGS__); \
    if (result != Result::Ok) {    \
      return result;               \
    }                              \
  } while (0)

std::string TypedValueToString(const TypedValue& tv) {
  switch (tv.type) {
    case Type::I32:
      return StringPrintf("i32:%u", tv.get_i32());

    case Type::I64:
      return StringPrintf("i64:%" PRIu64, tv.get_i64());

    case Type::F32: {
      return StringPrintf("f32:%f", tv.get_f32());
    }

    case Type::F64: {
      return StringPrintf("f64:%f", tv.get_f64());
    }

    case Type::V128:
      return StringPrintf("v128:0x%08x 0x%08x 0x%08x 0x%08x",
                          tv.value.v128_bits.v[0], tv.value.v128_bits.v[1],
                          tv.value.v128_bits.v[2], tv.value.v128_bits.v[3]);

    default:
      WABT_UNREACHABLE;
  }
}

void WriteTypedValue(Stream* stream, const TypedValue& tv) {
  std::string s = TypedValueToString(tv);
  stream->WriteData(s.data(), s.size());
}

void WriteTypedValues(Stream* stream, const TypedValues& values) {
  for (size_t i = 0; i < values.size(); ++i) {
    WriteTypedValue(stream, values[i]);
    if (i != values.size() - 1) {
      stream->Writef(", ");
    }
  }
}

#define V(name, str) str,
static const char* s_trap_strings[] = {FOREACH_INTERP_RESULT(V)};
#undef V

const char* ResultToString(Result result) {
  return s_trap_strings[static_cast<size_t>(result)];
}

void WriteResult(Stream* stream, const char* desc, Result result) {
  stream->Writef("%s: %s\n", desc, ResultToString(result));
}

void WriteCall(Stream* stream,
               string_view module_name,
               string_view func_name,
               const TypedValues& args,
               const TypedValues& results,
               Result result) {
  if (!module_name.empty()) {
    stream->Writef(PRIstringview ".", WABT_PRINTF_STRING_VIEW_ARG(module_name));
  }
  stream->Writef(PRIstringview "(", WABT_PRINTF_STRING_VIEW_ARG(func_name));
  WriteTypedValues(stream, args);
  stream->Writef(") =>");
  if (result == Result::Ok) {
    if (results.size() > 0) {
      stream->Writef(" ");
      WriteTypedValues(stream, results);
    }
    stream->Writef("\n");
  } else {
    WriteResult(stream, " error", result);
  }
}

Environment::Environment() : istream_(new OutputBuffer()) {}

Index Environment::FindModuleIndex(string_view name) const {
  auto iter = module_bindings_.find(name.to_string());
  if (iter == module_bindings_.end()) {
    return kInvalidIndex;
  }
  return iter->second.index;
}

Module* Environment::FindModule(string_view name) {
  Index index = FindModuleIndex(name);
  return index == kInvalidIndex ? nullptr : modules_[index].get();
}

Module* Environment::FindRegisteredModule(string_view name) {
  auto iter = registered_module_bindings_.find(name.to_string());
  if (iter == registered_module_bindings_.end()) {
    return nullptr;
  }
  return modules_[iter->second.index].get();
}

Thread::Options::Options(uint32_t value_stack_size, uint32_t call_stack_size)
    : value_stack_size(value_stack_size), call_stack_size(call_stack_size) {}

Thread::Thread(Environment* env, const Options& options)
    : env_(env),
      value_stack_(options.value_stack_size),
      call_stack_(options.call_stack_size) {}

FuncSignature::FuncSignature(std::vector<Type> param_types,
                             std::vector<Type> result_types)
    : param_types(param_types), result_types(result_types) {}

FuncSignature::FuncSignature(Index param_count,
                             Type* param_types,
                             Index result_count,
                             Type* result_types)
    : param_types(param_types, param_types + param_count),
      result_types(result_types, result_types + result_count) {}

Module::Module(bool is_host)
    : memory_index(kInvalidIndex),
      table_index(kInvalidIndex),
      is_host(is_host) {}

Module::Module(string_view name, bool is_host)
    : name(name.to_string()),
      memory_index(kInvalidIndex),
      table_index(kInvalidIndex),
      is_host(is_host) {}

Export* Module::GetFuncExport(Environment* env,
                              string_view name,
                              Index sig_index) {
  auto range = export_bindings.equal_range(name.to_string());
  for (auto iter = range.first; iter != range.second; ++iter) {
    const Binding& binding = iter->second;
    Export* export_ = &exports[binding.index];
    if (export_->kind == ExternalKind::Func) {
      const Func* func = env->GetFunc(export_->index);
      if (env->FuncSignaturesAreEqual(sig_index, func->sig_index)) {
        return export_;
      }
    }
  }

  // No match; check whether the module wants to spontaneously create a
  // function of this name and signature.
  Index index = OnUnknownFuncExport(name, sig_index);
  if (index != kInvalidIndex) {
    Export* export_ = &exports[index];
    assert(export_->kind == ExternalKind::Func);
    const Func* func = env->GetFunc(export_->index);
    WABT_USE(func);
    assert(env->FuncSignaturesAreEqual(sig_index, func->sig_index));
    return export_;
  }

  return nullptr;
}

Export* Module::GetExport(string_view name) {
  int field_index = export_bindings.FindIndex(name);
  if (field_index < 0) {
    return nullptr;
  }
  return &exports[field_index];
}

Index Module::AppendExport(ExternalKind kind,
                           Index item_index,
                           string_view name) {
  exports.emplace_back(name, kind, item_index);
  Export* export_ = &exports.back();
  export_bindings.emplace(export_->name, Binding(exports.size() - 1));
  return exports.size() - 1;
}

DefinedModule::DefinedModule()
    : Module(false),
      start_func_index(kInvalidIndex),
      istream_start(kInvalidIstreamOffset),
      istream_end(kInvalidIstreamOffset) {}

HostModule::HostModule(Environment* env, string_view name)
    : Module(name, true), env_(env) {}

Index HostModule::OnUnknownFuncExport(string_view name, Index sig_index) {
  if (on_unknown_func_export) {
    return on_unknown_func_export(env_, this, name, sig_index);
  }
  return kInvalidIndex;
}

std::pair<HostFunc*, Index> HostModule::AppendFuncExport(
    string_view name,
    const FuncSignature& sig,
    HostFunc::Callback callback) {
  // TODO(binji): dedupe signature?
  env_->EmplaceBackFuncSignature(sig);
  Index sig_index = env_->GetFuncSignatureCount() - 1;
  return AppendFuncExport(name, sig_index, callback);
}

std::pair<HostFunc*, Index> HostModule::AppendFuncExport(
    string_view name,
    Index sig_index,
    HostFunc::Callback callback) {
  auto* host_func = new HostFunc(this->name, name, sig_index, callback);
  env_->EmplaceBackFunc(host_func);
  Index func_env_index = env_->GetFuncCount() - 1;
  Index export_index = AppendExport(ExternalKind::Func, func_env_index, name);
  return {host_func, export_index};
}

std::pair<Table*, Index> HostModule::AppendTableExport(string_view name,
                                                       const Limits& limits) {
  Table* table = env_->EmplaceBackTable(limits);
  Index table_env_index = env_->GetTableCount() - 1;
  Index export_index = AppendExport(ExternalKind::Table, table_env_index, name);
  return {table, export_index};
}

std::pair<Memory*, Index> HostModule::AppendMemoryExport(string_view name,
                                                         const Limits& limits) {
  Memory* memory = env_->EmplaceBackMemory(limits);
  Index memory_env_index = env_->GetMemoryCount() - 1;
  Index export_index =
      AppendExport(ExternalKind::Memory, memory_env_index, name);
  return {memory, export_index};
}

std::pair<Global*, Index> HostModule::AppendGlobalExport(string_view name,
                                                         Type type,
                                                         bool mutable_) {
  Global* global = env_->EmplaceBackGlobal(TypedValue(type), mutable_);
  Index global_env_index = env_->GetGlobalCount() - 1;
  Index export_index =
      AppendExport(ExternalKind::Global, global_env_index, name);
  return {global, export_index};
}

std::pair<Global*, Index> HostModule::AppendGlobalExport(string_view name,
                                             bool mutable_,
                                             uint32_t value) {
  std::pair<Global*, Index> pair =
      AppendGlobalExport(name, Type::I32, mutable_);
  pair.first->typed_value.set_i32(value);
  return pair;
}

std::pair<Global*, Index> HostModule::AppendGlobalExport(string_view name,
                                             bool mutable_,
                                             uint64_t value) {
  std::pair<Global*, Index> pair =
      AppendGlobalExport(name, Type::I64, mutable_);
  pair.first->typed_value.set_i64(value);
  return pair;
}

std::pair<Global*, Index> HostModule::AppendGlobalExport(string_view name,
                                             bool mutable_,
                                             float value) {
  std::pair<Global*, Index> pair =
      AppendGlobalExport(name, Type::F32, mutable_);
  pair.first->typed_value.set_f32(value);
  return pair;
}

std::pair<Global*, Index> HostModule::AppendGlobalExport(string_view name,
                                             bool mutable_,
                                             double value) {
  std::pair<Global*, Index> pair =
      AppendGlobalExport(name, Type::F64, mutable_);
  pair.first->typed_value.set_f64(value);
  return pair;
}

Environment::MarkPoint Environment::Mark() {
  MarkPoint mark;
  mark.modules_size = modules_.size();
  mark.sigs_size = sigs_.size();
  mark.funcs_size = funcs_.size();
  mark.memories_size = memories_.size();
  mark.tables_size = tables_.size();
  mark.globals_size = globals_.size();
  mark.istream_size = istream_->data.size();
  return mark;
}

void Environment::ResetToMarkPoint(const MarkPoint& mark) {
  // Destroy entries in the binding hash.
  for (size_t i = mark.modules_size; i < modules_.size(); ++i) {
    std::string name = modules_[i]->name;
    if (!name.empty()) {
      module_bindings_.erase(name);
    }
  }

  // registered_module_bindings_ maps from an arbitrary name to a module index,
  // so we have to iterate through the entire table to find entries to remove.
  auto iter = registered_module_bindings_.begin();
  while (iter != registered_module_bindings_.end()) {
    if (iter->second.index >= mark.modules_size) {
      iter = registered_module_bindings_.erase(iter);
    } else {
      ++iter;
    }
  }

  modules_.erase(modules_.begin() + mark.modules_size, modules_.end());
  sigs_.erase(sigs_.begin() + mark.sigs_size, sigs_.end());
  funcs_.erase(funcs_.begin() + mark.funcs_size, funcs_.end());
  memories_.erase(memories_.begin() + mark.memories_size, memories_.end());
  tables_.erase(tables_.begin() + mark.tables_size, tables_.end());
  globals_.erase(globals_.begin() + mark.globals_size, globals_.end());
  istream_->data.resize(mark.istream_size);
}

HostModule* Environment::AppendHostModule(string_view name) {
  HostModule* module = new HostModule(this, name);
  modules_.emplace_back(module);
  registered_module_bindings_.emplace(name.to_string(),
                                      Binding(modules_.size() - 1));
  return module;
}

uint32_t ToRep(bool x) { return x ? 1 : 0; }
uint32_t ToRep(uint32_t x) { return x; }
uint64_t ToRep(uint64_t x) { return x; }
uint32_t ToRep(int32_t x) { return Bitcast<uint32_t>(x); }
uint64_t ToRep(int64_t x) { return Bitcast<uint64_t>(x); }
uint32_t ToRep(float x) { return Bitcast<uint32_t>(x); }
uint64_t ToRep(double x) { return Bitcast<uint64_t>(x); }
v128     ToRep(v128 x) { return Bitcast<v128>(x); }

template <typename Dst, typename Src>
Dst FromRep(Src x);

template <>
uint32_t FromRep<uint32_t>(uint32_t x) { return x; }
template <>
uint64_t FromRep<uint64_t>(uint64_t x) { return x; }
template <>
int32_t FromRep<int32_t>(uint32_t x) { return Bitcast<int32_t>(x); }
template <>
int64_t FromRep<int64_t>(uint64_t x) { return Bitcast<int64_t>(x); }
template <>
float FromRep<float>(uint32_t x) { return Bitcast<float>(x); }
template <>
double FromRep<double>(uint64_t x) { return Bitcast<double>(x); }
template <>
v128 FromRep<v128>(v128 x) { return Bitcast<v128>(x); }

template <typename T>
struct FloatTraits;

template <typename R, typename T>
bool IsConversionInRange(ValueTypeRep<T> bits);

/* 3 32222222 222...00
 * 1 09876543 210...10
 * -------------------
 * 0 00000000 000...00 => 0x00000000 => 0
 * 0 10011101 111...11 => 0x4effffff => 2147483520                  (~INT32_MAX)
 * 0 10011110 000...00 => 0x4f000000 => 2147483648
 * 0 10011110 111...11 => 0x4f7fffff => 4294967040                 (~UINT32_MAX)
 * 0 10111110 111...11 => 0x5effffff => 9223371487098961920         (~INT64_MAX)
 * 0 10111110 000...00 => 0x5f000000 => 9223372036854775808
 * 0 10111111 111...11 => 0x5f7fffff => 18446742974197923840       (~UINT64_MAX)
 * 0 10111111 000...00 => 0x5f800000 => 18446744073709551616
 * 0 11111111 000...00 => 0x7f800000 => inf
 * 0 11111111 000...01 => 0x7f800001 => nan(0x1)
 * 0 11111111 111...11 => 0x7fffffff => nan(0x7fffff)
 * 1 00000000 000...00 => 0x80000000 => -0
 * 1 01111110 111...11 => 0xbf7fffff => -1 + ulp      (~UINT32_MIN, ~UINT64_MIN)
 * 1 01111111 000...00 => 0xbf800000 => -1
 * 1 10011110 000...00 => 0xcf000000 => -2147483648                  (INT32_MIN)
 * 1 10111110 000...00 => 0xdf000000 => -9223372036854775808         (INT64_MIN)
 * 1 11111111 000...00 => 0xff800000 => -inf
 * 1 11111111 000...01 => 0xff800001 => -nan(0x1)
 * 1 11111111 111...11 => 0xffffffff => -nan(0x7fffff)
 */

template <>
struct FloatTraits<float> {
  static const uint32_t kMax = 0x7f7fffffU;
  static const uint32_t kInf = 0x7f800000U;
  static const uint32_t kNegMax = 0xff7fffffU;
  static const uint32_t kNegInf = 0xff800000U;
  static const uint32_t kNegOne = 0xbf800000U;
  static const uint32_t kNegZero = 0x80000000U;
  static const uint32_t kQuietNan = 0x7fc00000U;
  static const uint32_t kQuietNegNan = 0xffc00000U;
  static const uint32_t kQuietNanBit = 0x00400000U;
  static const int kSigBits = 23;
  static const uint32_t kSigMask = 0x7fffff;
  static const uint32_t kSignMask = 0x80000000U;

  static bool IsNan(uint32_t bits) {
    return (bits > kInf && bits < kNegZero) || (bits > kNegInf);
  }

  static bool IsZero(uint32_t bits) { return bits == 0 || bits == kNegZero; }

  static bool IsCanonicalNan(uint32_t bits) {
    return bits == kQuietNan || bits == kQuietNegNan;
  }

  static bool IsArithmeticNan(uint32_t bits) {
    return (bits & kQuietNan) == kQuietNan;
  }
};

bool IsCanonicalNan(uint32_t bits) {
  return FloatTraits<float>::IsCanonicalNan(bits);
}

bool IsArithmeticNan(uint32_t bits) {
  return FloatTraits<float>::IsArithmeticNan(bits);
}

template <>
bool IsConversionInRange<int32_t, float>(uint32_t bits) {
  return (bits < 0x4f000000U) ||
         (bits >= FloatTraits<float>::kNegZero && bits <= 0xcf000000U);
}

template <>
bool IsConversionInRange<int64_t, float>(uint32_t bits) {
  return (bits < 0x5f000000U) ||
         (bits >= FloatTraits<float>::kNegZero && bits <= 0xdf000000U);
}

template <>
bool IsConversionInRange<uint32_t, float>(uint32_t bits) {
  return (bits < 0x4f800000U) || (bits >= FloatTraits<float>::kNegZero &&
                                  bits < FloatTraits<float>::kNegOne);
}

template <>
bool IsConversionInRange<uint64_t, float>(uint32_t bits) {
  return (bits < 0x5f800000U) || (bits >= FloatTraits<float>::kNegZero &&
                                  bits < FloatTraits<float>::kNegOne);
}

/*
 * 6 66655555555 5544..2..222221...000
 * 3 21098765432 1098..9..432109...210
 * -----------------------------------
 * 0 00000000000 0000..0..000000...000 0x0000000000000000 => 0
 * 0 10000011101 1111..1..111000...000 0x41dfffffffc00000 => 2147483647           (INT32_MAX)
 * 0 10000011110 1111..1..111100...000 0x41efffffffe00000 => 4294967295           (UINT32_MAX)
 * 0 10000111101 1111..1..111111...111 0x43dfffffffffffff => 9223372036854774784  (~INT64_MAX)
 * 0 10000111110 0000..0..000000...000 0x43e0000000000000 => 9223372036854775808
 * 0 10000111110 1111..1..111111...111 0x43efffffffffffff => 18446744073709549568 (~UINT64_MAX)
 * 0 10000111111 0000..0..000000...000 0x43f0000000000000 => 18446744073709551616
 * 0 10001111110 1111..1..000000...000 0x47efffffe0000000 => 3.402823e+38         (FLT_MAX)
 * 0 11111111111 0000..0..000000...000 0x7ff0000000000000 => inf
 * 0 11111111111 0000..0..000000...001 0x7ff0000000000001 => nan(0x1)
 * 0 11111111111 1111..1..111111...111 0x7fffffffffffffff => nan(0xfff...)
 * 1 00000000000 0000..0..000000...000 0x8000000000000000 => -0
 * 1 01111111110 1111..1..111111...111 0xbfefffffffffffff => -1 + ulp             (~UINT32_MIN, ~UINT64_MIN)
 * 1 01111111111 0000..0..000000...000 0xbff0000000000000 => -1
 * 1 10000011110 0000..0..000000...000 0xc1e0000000000000 => -2147483648          (INT32_MIN)
 * 1 10000111110 0000..0..000000...000 0xc3e0000000000000 => -9223372036854775808 (INT64_MIN)
 * 1 10001111110 1111..1..000000...000 0xc7efffffe0000000 => -3.402823e+38        (-FLT_MAX)
 * 1 11111111111 0000..0..000000...000 0xfff0000000000000 => -inf
 * 1 11111111111 0000..0..000000...001 0xfff0000000000001 => -nan(0x1)
 * 1 11111111111 1111..1..111111...111 0xffffffffffffffff => -nan(0xfff...)
 */

template <>
struct FloatTraits<double> {
  static const uint64_t kInf = 0x7ff0000000000000ULL;
  static const uint64_t kNegInf = 0xfff0000000000000ULL;
  static const uint64_t kNegOne = 0xbff0000000000000ULL;
  static const uint64_t kNegZero = 0x8000000000000000ULL;
  static const uint64_t kQuietNan = 0x7ff8000000000000ULL;
  static const uint64_t kQuietNegNan = 0xfff8000000000000ULL;
  static const uint64_t kQuietNanBit = 0x0008000000000000ULL;
  static const int kSigBits = 52;
  static const uint64_t kSigMask = 0xfffffffffffffULL;
  static const uint64_t kSignMask = 0x8000000000000000ULL;

  static bool IsNan(uint64_t bits) {
    return (bits > kInf && bits < kNegZero) || (bits > kNegInf);
  }

  static bool IsZero(uint64_t bits) { return bits == 0 || bits == kNegZero; }

  static bool IsCanonicalNan(uint64_t bits) {
    return bits == kQuietNan || bits == kQuietNegNan;
  }

  static bool IsArithmeticNan(uint64_t bits) {
    return (bits & kQuietNan) == kQuietNan;
  }
};

bool IsCanonicalNan(uint64_t bits) {
  return FloatTraits<double>::IsCanonicalNan(bits);
}

bool IsArithmeticNan(uint64_t bits) {
  return FloatTraits<double>::IsArithmeticNan(bits);
}

template <>
bool IsConversionInRange<int32_t, double>(uint64_t bits) {
  return (bits <= 0x41dfffffffc00000ULL) ||
         (bits >= FloatTraits<double>::kNegZero &&
          bits <= 0xc1e0000000000000ULL);
}

template <>
bool IsConversionInRange<int64_t, double>(uint64_t bits) {
  return (bits < 0x43e0000000000000ULL) ||
         (bits >= FloatTraits<double>::kNegZero &&
          bits <= 0xc3e0000000000000ULL);
}

template <>
bool IsConversionInRange<uint32_t, double>(uint64_t bits) {
  return (bits <= 0x41efffffffe00000ULL) ||
         (bits >= FloatTraits<double>::kNegZero &&
          bits < FloatTraits<double>::kNegOne);
}

template <>
bool IsConversionInRange<uint64_t, double>(uint64_t bits) {
  return (bits < 0x43f0000000000000ULL) ||
         (bits >= FloatTraits<double>::kNegZero &&
          bits < FloatTraits<double>::kNegOne);
}

template <>
bool IsConversionInRange<float, double>(uint64_t bits) {
  return (bits <= 0x47efffffe0000000ULL) ||
         (bits >= FloatTraits<double>::kNegZero &&
          bits <= 0xc7efffffe0000000ULL);
}

// The WebAssembly rounding mode means that these values (which are > F32_MAX)
// should be rounded to F32_MAX and not set to infinity. Unfortunately, UBSAN
// complains that the value is not representable as a float, so we'll special
// case them.
bool IsInRangeF64DemoteF32RoundToF32Max(uint64_t bits) {
  return bits > 0x47efffffe0000000ULL && bits < 0x47effffff0000000ULL;
}

bool IsInRangeF64DemoteF32RoundToNegF32Max(uint64_t bits) {
  return bits > 0xc7efffffe0000000ULL && bits < 0xc7effffff0000000ULL;
}

template <typename T, typename MemType> struct ExtendMemType;
template<> struct ExtendMemType<uint32_t, uint8_t> { typedef uint32_t type; };
template<> struct ExtendMemType<uint32_t, int8_t> { typedef int32_t type; };
template<> struct ExtendMemType<uint32_t, uint16_t> { typedef uint32_t type; };
template<> struct ExtendMemType<uint32_t, int16_t> { typedef int32_t type; };
template<> struct ExtendMemType<uint32_t, uint32_t> { typedef uint32_t type; };
template<> struct ExtendMemType<uint32_t, int32_t> { typedef int32_t type; };
template<> struct ExtendMemType<uint64_t, uint8_t> { typedef uint64_t type; };
template<> struct ExtendMemType<uint64_t, int8_t> { typedef int64_t type; };
template<> struct ExtendMemType<uint64_t, uint16_t> { typedef uint64_t type; };
template<> struct ExtendMemType<uint64_t, int16_t> { typedef int64_t type; };
template<> struct ExtendMemType<uint64_t, uint32_t> { typedef uint64_t type; };
template<> struct ExtendMemType<uint64_t, int32_t> { typedef int64_t type; };
template<> struct ExtendMemType<uint64_t, uint64_t> { typedef uint64_t type; };
template<> struct ExtendMemType<uint64_t, int64_t> { typedef int64_t type; };
template<> struct ExtendMemType<float, float> { typedef float type; };
template<> struct ExtendMemType<double, double> { typedef double type; };
template<> struct ExtendMemType<v128, v128> { typedef v128 type; };

template <typename T, typename MemType> struct WrapMemType;
template<> struct WrapMemType<uint32_t, uint8_t> { typedef uint8_t type; };
template<> struct WrapMemType<uint32_t, uint16_t> { typedef uint16_t type; };
template<> struct WrapMemType<uint32_t, uint32_t> { typedef uint32_t type; };
template<> struct WrapMemType<uint64_t, uint8_t> { typedef uint8_t type; };
template<> struct WrapMemType<uint64_t, uint16_t> { typedef uint16_t type; };
template<> struct WrapMemType<uint64_t, uint32_t> { typedef uint32_t type; };
template<> struct WrapMemType<uint64_t, uint64_t> { typedef uint64_t type; };
template<> struct WrapMemType<float, float> { typedef uint32_t type; };
template<> struct WrapMemType<double, double> { typedef uint64_t type; };
template<> struct WrapMemType<v128, v128> { typedef v128 type; };

template <typename T>
Value MakeValue(ValueTypeRep<T>);

template <>
Value MakeValue<uint32_t>(uint32_t v) {
  Value result;
  result.i32 = v;
  return result;
}

template <>
Value MakeValue<int32_t>(uint32_t v) {
  Value result;
  result.i32 = v;
  return result;
}

template <>
Value MakeValue<uint64_t>(uint64_t v) {
  Value result;
  result.i64 = v;
  return result;
}

template <>
Value MakeValue<int64_t>(uint64_t v) {
  Value result;
  result.i64 = v;
  return result;
}

template <>
Value MakeValue<float>(uint32_t v) {
  Value result;
  result.f32_bits = v;
  return result;
}

template <>
Value MakeValue<double>(uint64_t v) {
  Value result;
  result.f64_bits = v;
  return result;
}

template <>
Value MakeValue<v128>(v128 v) {
  Value result;
  result.v128_bits = v;
  return result;
}

template <typename T> ValueTypeRep<T> GetValue(Value);
template<> uint32_t GetValue<int32_t>(Value v) { return v.i32; }
template<> uint32_t GetValue<uint32_t>(Value v) { return v.i32; }
template<> uint64_t GetValue<int64_t>(Value v) { return v.i64; }
template<> uint64_t GetValue<uint64_t>(Value v) { return v.i64; }
template<> uint32_t GetValue<float>(Value v) { return v.f32_bits; }
template<> uint64_t GetValue<double>(Value v) { return v.f64_bits; }
template<> v128 GetValue<v128>(Value v) { return v.v128_bits; }

#define TRAP(type) return Result::Trap##type
#define TRAP_UNLESS(cond, type) TRAP_IF(!(cond), type)
#define TRAP_IF(cond, type)    \
  do {                         \
    if (WABT_UNLIKELY(cond)) { \
      TRAP(type);              \
    }                          \
  } while (0)

#define CHECK_STACK() \
  TRAP_IF(value_stack_top_ >= value_stack_.size(), ValueStackExhausted)

#define PUSH_NEG_1_AND_BREAK_IF(cond) \
  if (WABT_UNLIKELY(cond)) {          \
    CHECK_TRAP(Push<int32_t>(-1));    \
    break;                            \
  }

#define GOTO(offset) pc = &istream[offset]

template <typename T>
inline T ReadUxAt(const uint8_t* pc) {
  T result;
  memcpy(&result, pc, sizeof(T));
  return result;
}

template <typename T>
inline T ReadUx(const uint8_t** pc) {
  T result = ReadUxAt<T>(*pc);
  *pc += sizeof(T);
  return result;
}

inline uint8_t ReadU8At(const uint8_t* pc) {
  return ReadUxAt<uint8_t>(pc);
}

inline uint8_t ReadU8(const uint8_t** pc) {
  return ReadUx<uint8_t>(pc);
}

inline uint32_t ReadU32At(const uint8_t* pc) {
  return ReadUxAt<uint32_t>(pc);
}

inline uint32_t ReadU32(const uint8_t** pc) {
  return ReadUx<uint32_t>(pc);
}

inline uint64_t ReadU64At(const uint8_t* pc) {
  return ReadUxAt<uint64_t>(pc);
}

inline uint64_t ReadU64(const uint8_t** pc) {
  return ReadUx<uint64_t>(pc);
}

inline v128 ReadV128At(const uint8_t* pc) {
  return ReadUxAt<v128>(pc);
}

inline v128 ReadV128(const uint8_t** pc) {
  return ReadUx<v128>(pc);
}

inline Opcode ReadOpcode(const uint8_t** pc) {
  uint32_t value = ReadU32(pc);
  return Opcode(static_cast<Opcode::Enum>(value));
}

inline void read_table_entry_at(const uint8_t* pc,
                                IstreamOffset* out_offset,
                                uint32_t* out_drop,
                                uint32_t* out_keep) {
  *out_offset = ReadU32At(pc + WABT_TABLE_ENTRY_OFFSET_OFFSET);
  *out_drop = ReadU32At(pc + WABT_TABLE_ENTRY_DROP_OFFSET);
  *out_keep = ReadU32At(pc + WABT_TABLE_ENTRY_KEEP_OFFSET);
}

Memory* Thread::ReadMemory(const uint8_t** pc) {
  Index memory_index = ReadU32(pc);
  return &env_->memories_[memory_index];
}

template <typename MemType>
Result Thread::GetAccessAddress(const uint8_t** pc, void** out_address) {
  Memory* memory = ReadMemory(pc);
  uint64_t addr = static_cast<uint64_t>(Pop<uint32_t>()) + ReadU32(pc);
  TRAP_IF(addr + sizeof(MemType) > memory->data.size(),
          MemoryAccessOutOfBounds);
  *out_address = memory->data.data() + static_cast<IstreamOffset>(addr);
  return Result::Ok;
}

template <typename MemType>
Result Thread::GetAtomicAccessAddress(const uint8_t** pc, void** out_address) {
  Memory* memory = ReadMemory(pc);
  uint64_t addr = static_cast<uint64_t>(Pop<uint32_t>()) + ReadU32(pc);
  TRAP_IF(addr + sizeof(MemType) > memory->data.size(),
          MemoryAccessOutOfBounds);
  TRAP_IF((addr & (sizeof(MemType) - 1)) != 0, AtomicMemoryAccessUnaligned);
  *out_address = memory->data.data() + static_cast<IstreamOffset>(addr);
  return Result::Ok;
}

Value& Thread::Top() {
  return Pick(1);
}

Value& Thread::Pick(Index depth) {
  return value_stack_[value_stack_top_ - depth];
}

void Thread::Reset() {
  pc_ = 0;
  value_stack_top_ = 0;
  call_stack_top_ = 0;
}

Result Thread::Push(Value value) {
  CHECK_STACK();
  value_stack_[value_stack_top_++] = value;
  return Result::Ok;
}

Value Thread::Pop() {
  return value_stack_[--value_stack_top_];
}

Value Thread::ValueAt(Index at) const {
  assert(at < value_stack_top_);
  return value_stack_[at];
}

template <typename T>
Result Thread::Push(T value) {
  return PushRep<T>(ToRep(value));
}

template <typename T>
T Thread::Pop() {
  return FromRep<T>(PopRep<T>());
}

template <typename T>
Result Thread::PushRep(ValueTypeRep<T> value) {
  return Push(MakeValue<T>(value));
}

template <typename T>
ValueTypeRep<T> Thread::PopRep() {
  return GetValue<T>(Pop());
}

void Thread::DropKeep(uint32_t drop_count, uint32_t keep_count) {
  // Copy backward to avoid clobbering when the regions overlap.
  for (uint32_t i = keep_count; i > 0; --i) {
    Pick(drop_count + i) = Pick(i);
  }
  value_stack_top_ -= drop_count;
}

Result Thread::PushCall(const uint8_t* pc) {
  TRAP_IF(call_stack_top_ >= call_stack_.size(), CallStackExhausted);
  call_stack_[call_stack_top_++] = pc - GetIstream();
  return Result::Ok;
}

IstreamOffset Thread::PopCall() {
  return call_stack_[--call_stack_top_];
}

template <typename T>
void LoadFromMemory(T* dst, const void* src) {
  memcpy(dst, src, sizeof(T));
}

template <typename T>
void StoreToMemory(void* dst, T value) {
  memcpy(dst, &value, sizeof(T));
}

template <typename MemType, typename ResultType>
Result Thread::Load(const uint8_t** pc) {
  typedef typename ExtendMemType<ResultType, MemType>::type ExtendedType;
  static_assert(std::is_floating_point<MemType>::value ==
                    std::is_floating_point<ExtendedType>::value,
                "Extended type should be float iff MemType is float");

  void* src;
  CHECK_TRAP(GetAccessAddress<MemType>(pc, &src));
  MemType value;
  LoadFromMemory<MemType>(&value, src);
  return Push<ResultType>(static_cast<ExtendedType>(value));
}

template <typename MemType, typename ResultType>
Result Thread::Store(const uint8_t** pc) {
  typedef typename WrapMemType<ResultType, MemType>::type WrappedType;
  WrappedType value = PopRep<ResultType>();
  void* dst;
  CHECK_TRAP(GetAccessAddress<MemType>(pc, &dst));
  StoreToMemory<WrappedType>(dst, value);
  return Result::Ok;
}

template <typename MemType, typename ResultType>
Result Thread::AtomicLoad(const uint8_t** pc) {
  typedef typename ExtendMemType<ResultType, MemType>::type ExtendedType;
  static_assert(!std::is_floating_point<MemType>::value,
                "AtomicLoad type can't be float");
  void* src;
  CHECK_TRAP(GetAtomicAccessAddress<MemType>(pc, &src));
  MemType value;
  LoadFromMemory<MemType>(&value, src);
  return Push<ResultType>(static_cast<ExtendedType>(value));
}

template <typename MemType, typename ResultType>
Result Thread::AtomicStore(const uint8_t** pc) {
  typedef typename WrapMemType<ResultType, MemType>::type WrappedType;
  WrappedType value = PopRep<ResultType>();
  void* dst;
  CHECK_TRAP(GetAtomicAccessAddress<MemType>(pc, &dst));
  StoreToMemory<WrappedType>(dst, value);
  return Result::Ok;
}

template <typename MemType, typename ResultType>
Result Thread::AtomicRmw(BinopFunc<ResultType, ResultType> func,
                         const uint8_t** pc) {
  typedef typename ExtendMemType<ResultType, MemType>::type ExtendedType;
  MemType rhs = PopRep<ResultType>();
  void* addr;
  CHECK_TRAP(GetAtomicAccessAddress<MemType>(pc, &addr));
  MemType read;
  LoadFromMemory<MemType>(&read, addr);
  StoreToMemory<MemType>(addr, func(read, rhs));
  return Push<ResultType>(static_cast<ExtendedType>(read));
}

template <typename MemType, typename ResultType>
Result Thread::AtomicRmwCmpxchg(const uint8_t** pc) {
  typedef typename ExtendMemType<ResultType, MemType>::type ExtendedType;
  MemType replace = PopRep<ResultType>();
  MemType expect = PopRep<ResultType>();
  void* addr;
  CHECK_TRAP(GetAtomicAccessAddress<MemType>(pc, &addr));
  MemType read;
  LoadFromMemory<MemType>(&read, addr);
  if (read == expect) {
    StoreToMemory<MemType>(addr, replace);
  }
  return Push<ResultType>(static_cast<ExtendedType>(read));
}

template <typename R, typename T>
Result Thread::Unop(UnopFunc<R, T> func) {
  auto value = PopRep<T>();
  return PushRep<R>(func(value));
}

// {i8, i16, 132, i64}{16, 8, 4, 2}.(neg)
template <typename T, typename L, typename R, typename P>
Result Thread::SimdUnop(UnopFunc<R, P> func) {
  auto value = PopRep<T>();

  // Calculate how many Lanes according to input lane data type.
  constexpr int32_t lanes = sizeof(T) / sizeof(L);

  // Define SIMD data array for Simd add by Lanes.
  L simd_data_ret[lanes];
  L simd_data_0[lanes];

  // Convert intput SIMD data to array.
  memcpy(simd_data_0, &value, sizeof(T));

  // Constuct the Simd value by Lane data and Lane nums.
  for (int32_t i = 0; i < lanes; i++) {
    simd_data_ret[i] = static_cast<L>(func(simd_data_0[i]));
  }

  return PushRep<T>(Bitcast<T>(simd_data_ret));
}

template <typename R, typename T>
Result Thread::UnopTrap(UnopTrapFunc<R, T> func) {
  auto value = PopRep<T>();
  ValueTypeRep<R> result_value;
  CHECK_TRAP(func(value, &result_value));
  return PushRep<R>(result_value);
}

template <typename R, typename T>
Result Thread::Binop(BinopFunc<R, T> func) {
  auto rhs_rep = PopRep<T>();
  auto lhs_rep = PopRep<T>();
  return PushRep<R>(func(lhs_rep, rhs_rep));
}

// {i8, i16, 132, i64}{16, 8, 4, 2}.(add/sub/mul)
template <typename T, typename L, typename R, typename P>
Result Thread::SimdBinop(BinopFunc<R, P> func) {
  auto rhs_rep = PopRep<T>();
  auto lhs_rep = PopRep<T>();

  // Calculate how many Lanes according to input lane data type.
  constexpr int32_t lanes = sizeof(T) / sizeof(L);

  // Define SIMD data array for Simd add by Lanes.
  L simd_data_ret[lanes];
  L simd_data_0[lanes];
  L simd_data_1[lanes];

  // Convert intput SIMD data to array.
  memcpy(simd_data_0, &lhs_rep, sizeof(T));
  memcpy(simd_data_1, &rhs_rep, sizeof(T));

  // Constuct the Simd value by Lane data and Lane nums.
  for (int32_t i = 0; i < lanes; i++) {
    simd_data_ret[i] = static_cast<L>(func(simd_data_0[i], simd_data_1[i]));
  }

  return PushRep<T>(Bitcast<T>(simd_data_ret));
}

template <typename R, typename T>
Result Thread::BinopTrap(BinopTrapFunc<R, T> func) {
  auto rhs_rep = PopRep<T>();
  auto lhs_rep = PopRep<T>();
  ValueTypeRep<R> result_value;
  CHECK_TRAP(func(lhs_rep, rhs_rep, &result_value));
  return PushRep<R>(result_value);
}

// {i,f}{32,64}.add
template <typename T>
ValueTypeRep<T> Add(ValueTypeRep<T> lhs_rep, ValueTypeRep<T> rhs_rep) {
  return ToRep(FromRep<T>(lhs_rep) + FromRep<T>(rhs_rep));
}

template <typename T, typename R>
ValueTypeRep<T> AddSaturate(ValueTypeRep<T> lhs_rep, ValueTypeRep<T> rhs_rep) {
  T max = std::numeric_limits<R>::max();
  T min = std::numeric_limits<R>::min();
  T result = static_cast<T>(lhs_rep) + static_cast<T>(rhs_rep);

  if (result < min) {
    return ToRep(min);
  } else if (result > max) {
    return ToRep(max);
  } else {
    return ToRep(result);
  }
}

template <typename T, typename R>
ValueTypeRep<T> SubSaturate(ValueTypeRep<T> lhs_rep, ValueTypeRep<T> rhs_rep) {
  T max = std::numeric_limits<R>::max();
  T min = std::numeric_limits<R>::min();
  T result = static_cast<T>(lhs_rep) - static_cast<T>(rhs_rep);

  if (result < min) {
    return ToRep(min);
  } else if (result > max) {
    return ToRep(max);
  } else {
    return ToRep(result);
  }
}

template <typename T, typename L>
int32_t SimdIsLaneTrue(ValueTypeRep<T> value, int32_t true_cond) {
  int true_count = 0;

  // Calculate how many Lanes according to input lane data type.
  constexpr int32_t lanes = sizeof(T) / sizeof(L);

  // Define SIMD data array for Simd Lanes.
  L simd_data_0[lanes];

  // Convert intput SIMD data to array.
  memcpy(simd_data_0, &value, sizeof(T));

  // Constuct the Simd value by Lane data and Lane nums.
  for (int32_t i = 0; i < lanes; i++) {
    if (simd_data_0[i] != 0)
      true_count++;
  }

  return (true_count >= true_cond) ? 1 : 0;
}

// {i,f}{32,64}.sub
template <typename T>
ValueTypeRep<T> Sub(ValueTypeRep<T> lhs_rep, ValueTypeRep<T> rhs_rep) {
  return ToRep(FromRep<T>(lhs_rep) - FromRep<T>(rhs_rep));
}

// {i,f}{32,64}.mul
template <typename T>
ValueTypeRep<T> Mul(ValueTypeRep<T> lhs_rep, ValueTypeRep<T> rhs_rep) {
  return ToRep(FromRep<T>(lhs_rep) * FromRep<T>(rhs_rep));
}

// i{32,64}.{div,rem}_s are special-cased because they trap when dividing the
// max signed value by -1. The modulo operation on x86 uses the same
// instruction to generate the quotient and the remainder.
template <typename T>
bool IsNormalDivRemS(T lhs, T rhs) {
  static_assert(std::is_signed<T>::value, "T should be a signed type.");
  return !(lhs == std::numeric_limits<T>::min() && rhs == -1);
}

// i{32,64}.div_s
template <typename T>
Result IntDivS(ValueTypeRep<T> lhs_rep,
               ValueTypeRep<T> rhs_rep,
               ValueTypeRep<T>* out_result) {
  auto lhs = FromRep<T>(lhs_rep);
  auto rhs = FromRep<T>(rhs_rep);
  TRAP_IF(rhs == 0, IntegerDivideByZero);
  TRAP_UNLESS(IsNormalDivRemS(lhs, rhs), IntegerOverflow);
  *out_result = ToRep(lhs / rhs);
  return Result::Ok;
}

// i{32,64}.rem_s
template <typename T>
Result IntRemS(ValueTypeRep<T> lhs_rep,
               ValueTypeRep<T> rhs_rep,
               ValueTypeRep<T>* out_result) {
  auto lhs = FromRep<T>(lhs_rep);
  auto rhs = FromRep<T>(rhs_rep);
  TRAP_IF(rhs == 0, IntegerDivideByZero);
  if (WABT_LIKELY(IsNormalDivRemS(lhs, rhs))) {
    *out_result = ToRep(lhs % rhs);
  } else {
    *out_result = 0;
  }
  return Result::Ok;
}

// i{32,64}.div_u
template <typename T>
Result IntDivU(ValueTypeRep<T> lhs_rep,
               ValueTypeRep<T> rhs_rep,
               ValueTypeRep<T>* out_result) {
  auto lhs = FromRep<T>(lhs_rep);
  auto rhs = FromRep<T>(rhs_rep);
  TRAP_IF(rhs == 0, IntegerDivideByZero);
  *out_result = ToRep(lhs / rhs);
  return Result::Ok;
}

// i{32,64}.rem_u
template <typename T>
Result IntRemU(ValueTypeRep<T> lhs_rep,
               ValueTypeRep<T> rhs_rep,
               ValueTypeRep<T>* out_result) {
  auto lhs = FromRep<T>(lhs_rep);
  auto rhs = FromRep<T>(rhs_rep);
  TRAP_IF(rhs == 0, IntegerDivideByZero);
  *out_result = ToRep(lhs % rhs);
  return Result::Ok;
}

// f{32,64}.div
template <typename T>
ValueTypeRep<T> FloatDiv(ValueTypeRep<T> lhs_rep, ValueTypeRep<T> rhs_rep) {
  typedef FloatTraits<T> Traits;
  ValueTypeRep<T> result;
  if (WABT_UNLIKELY(Traits::IsZero(rhs_rep))) {
    if (Traits::IsNan(lhs_rep)) {
      result = lhs_rep | Traits::kQuietNan;
    } else if (Traits::IsZero(lhs_rep)) {
      result = Traits::kQuietNan;
    } else {
      auto sign = (lhs_rep & Traits::kSignMask) ^ (rhs_rep & Traits::kSignMask);
      result = sign | Traits::kInf;
    }
  } else {
    result = ToRep(FromRep<T>(lhs_rep) / FromRep<T>(rhs_rep));
  }
  return result;
}

// i{32,64}.and
template <typename T>
ValueTypeRep<T> IntAnd(ValueTypeRep<T> lhs_rep, ValueTypeRep<T> rhs_rep) {
  return ToRep(FromRep<T>(lhs_rep) & FromRep<T>(rhs_rep));
}

// i{32,64}.or
template <typename T>
ValueTypeRep<T> IntOr(ValueTypeRep<T> lhs_rep, ValueTypeRep<T> rhs_rep) {
  return ToRep(FromRep<T>(lhs_rep) | FromRep<T>(rhs_rep));
}

// i{32,64}.xor
template <typename T>
ValueTypeRep<T> IntXor(ValueTypeRep<T> lhs_rep, ValueTypeRep<T> rhs_rep) {
  return ToRep(FromRep<T>(lhs_rep) ^ FromRep<T>(rhs_rep));
}

// i{32,64}.shl
template <typename T>
ValueTypeRep<T> IntShl(ValueTypeRep<T> lhs_rep, ValueTypeRep<T> rhs_rep) {
  const int mask = sizeof(T) * 8 - 1;
  return ToRep(FromRep<T>(lhs_rep) << (FromRep<T>(rhs_rep) & mask));
}

// i{32,64}.shr_{s,u}
template <typename T>
ValueTypeRep<T> IntShr(ValueTypeRep<T> lhs_rep, ValueTypeRep<T> rhs_rep) {
  const int mask = sizeof(T) * 8 - 1;
  return ToRep(FromRep<T>(lhs_rep) >> (FromRep<T>(rhs_rep) & mask));
}

// i{32,64}.rotl
template <typename T>
ValueTypeRep<T> IntRotl(ValueTypeRep<T> lhs_rep, ValueTypeRep<T> rhs_rep) {
  const int mask = sizeof(T) * 8 - 1;
  int amount = FromRep<T>(rhs_rep) & mask;
  auto lhs = FromRep<T>(lhs_rep);
  if (amount == 0) {
    return ToRep(lhs);
  } else {
    return ToRep((lhs << amount) | (lhs >> (mask + 1 - amount)));
  }
}

// i{32,64}.rotr
template <typename T>
ValueTypeRep<T> IntRotr(ValueTypeRep<T> lhs_rep, ValueTypeRep<T> rhs_rep) {
  const int mask = sizeof(T) * 8 - 1;
  int amount = FromRep<T>(rhs_rep) & mask;
  auto lhs = FromRep<T>(lhs_rep);
  if (amount == 0) {
    return ToRep(lhs);
  } else {
    return ToRep((lhs >> amount) | (lhs << (mask + 1 - amount)));
  }
}

// i{32,64}.eqz
template <typename R, typename T>
ValueTypeRep<R> IntEqz(ValueTypeRep<T> v_rep) {
  return ToRep(v_rep == 0);
}

template <typename T>
ValueTypeRep<T> IntNeg(ValueTypeRep<T> v_rep) {
  T tmp = static_cast<T>(v_rep);
  return ToRep(-tmp);
}

template <typename T>
ValueTypeRep<T> IntNot(ValueTypeRep<T> v_rep) {
  T tmp = static_cast<T>(v_rep);
  return ToRep(~tmp);
}

// f{32,64}.abs
template <typename T>
ValueTypeRep<T> FloatAbs(ValueTypeRep<T> v_rep) {
  return v_rep & ~FloatTraits<T>::kSignMask;
}

// f{32,64}.neg
template <typename T>
ValueTypeRep<T> FloatNeg(ValueTypeRep<T> v_rep) {
  return v_rep ^ FloatTraits<T>::kSignMask;
}

// f{32,64}.ceil
template <typename T>
ValueTypeRep<T> FloatCeil(ValueTypeRep<T> v_rep) {
  auto result = ToRep(std::ceil(FromRep<T>(v_rep)));
  if (WABT_UNLIKELY(FloatTraits<T>::IsNan(result))) {
    result |= FloatTraits<T>::kQuietNanBit;
  }
  return result;
}

// f{32,64}.floor
template <typename T>
ValueTypeRep<T> FloatFloor(ValueTypeRep<T> v_rep) {
  auto result = ToRep(std::floor(FromRep<T>(v_rep)));
  if (WABT_UNLIKELY(FloatTraits<T>::IsNan(result))) {
    result |= FloatTraits<T>::kQuietNanBit;
  }
  return result;
}

// f{32,64}.trunc
template <typename T>
ValueTypeRep<T> FloatTrunc(ValueTypeRep<T> v_rep) {
  auto result = ToRep(std::trunc(FromRep<T>(v_rep)));
  if (WABT_UNLIKELY(FloatTraits<T>::IsNan(result))) {
    result |= FloatTraits<T>::kQuietNanBit;
  }
  return result;
}

// f{32,64}.nearest
template <typename T>
ValueTypeRep<T> FloatNearest(ValueTypeRep<T> v_rep) {
  auto result = ToRep(std::nearbyint(FromRep<T>(v_rep)));
  if (WABT_UNLIKELY(FloatTraits<T>::IsNan(result))) {
    result |= FloatTraits<T>::kQuietNanBit;
  }
  return result;
}

// f{32,64}.sqrt
template <typename T>
ValueTypeRep<T> FloatSqrt(ValueTypeRep<T> v_rep) {
  auto result = ToRep(std::sqrt(FromRep<T>(v_rep)));
  if (WABT_UNLIKELY(FloatTraits<T>::IsNan(result))) {
    result |= FloatTraits<T>::kQuietNanBit;
  }
  return result;
}

// f{32,64}.min
template <typename T>
ValueTypeRep<T> FloatMin(ValueTypeRep<T> lhs_rep, ValueTypeRep<T> rhs_rep) {
  typedef FloatTraits<T> Traits;

  if (WABT_UNLIKELY(Traits::IsNan(lhs_rep))) {
    return lhs_rep | Traits::kQuietNanBit;
  } else if (WABT_UNLIKELY(Traits::IsNan(rhs_rep))) {
    return rhs_rep | Traits::kQuietNanBit;
  } else if (WABT_UNLIKELY(Traits::IsZero(lhs_rep) &&
                           Traits::IsZero(rhs_rep))) {
    // min(0.0, -0.0) == -0.0, but std::min won't produce the correct result.
    // We can instead compare using the unsigned integer representation, but
    // just max instead (since the sign bit makes the value larger).
    return std::max(lhs_rep, rhs_rep);
  } else {
    return ToRep(std::min(FromRep<T>(lhs_rep), FromRep<T>(rhs_rep)));
  }
}

// f{32,64}.max
template <typename T>
ValueTypeRep<T> FloatMax(ValueTypeRep<T> lhs_rep, ValueTypeRep<T> rhs_rep) {
  typedef FloatTraits<T> Traits;

  if (WABT_UNLIKELY(Traits::IsNan(lhs_rep))) {
    return lhs_rep | Traits::kQuietNanBit;
  } else if (WABT_UNLIKELY(Traits::IsNan(rhs_rep))) {
    return rhs_rep | Traits::kQuietNanBit;
  } else if (WABT_UNLIKELY(Traits::IsZero(lhs_rep) &&
                           Traits::IsZero(rhs_rep))) {
    // min(0.0, -0.0) == -0.0, but std::min won't produce the correct result.
    // We can instead compare using the unsigned integer representation, but
    // just max instead (since the sign bit makes the value larger).
    return std::min(lhs_rep, rhs_rep);
  } else {
    return ToRep(std::max(FromRep<T>(lhs_rep), FromRep<T>(rhs_rep)));
  }
}

// f{32,64}.copysign
template <typename T>
ValueTypeRep<T> FloatCopySign(ValueTypeRep<T> lhs_rep,
                              ValueTypeRep<T> rhs_rep) {
  typedef FloatTraits<T> Traits;
  return (lhs_rep & ~Traits::kSignMask) | (rhs_rep & Traits::kSignMask);
}

// {i,f}{32,64}.eq
template <typename T>
uint32_t Eq(ValueTypeRep<T> lhs_rep, ValueTypeRep<T> rhs_rep) {
  return ToRep(FromRep<T>(lhs_rep) == FromRep<T>(rhs_rep));
}

// {i,f}{32,64}.ne
template <typename T>
uint32_t Ne(ValueTypeRep<T> lhs_rep, ValueTypeRep<T> rhs_rep) {
  return ToRep(FromRep<T>(lhs_rep) != FromRep<T>(rhs_rep));
}

// f{32,64}.lt | i{32,64}.lt_{s,u}
template <typename T>
uint32_t Lt(ValueTypeRep<T> lhs_rep, ValueTypeRep<T> rhs_rep) {
  return ToRep(FromRep<T>(lhs_rep) < FromRep<T>(rhs_rep));
}

// f{32,64}.le | i{32,64}.le_{s,u}
template <typename T>
uint32_t Le(ValueTypeRep<T> lhs_rep, ValueTypeRep<T> rhs_rep) {
  return ToRep(FromRep<T>(lhs_rep) <= FromRep<T>(rhs_rep));
}

// f{32,64}.gt | i{32,64}.gt_{s,u}
template <typename T>
uint32_t Gt(ValueTypeRep<T> lhs_rep, ValueTypeRep<T> rhs_rep) {
  return ToRep(FromRep<T>(lhs_rep) > FromRep<T>(rhs_rep));
}

// f{32,64}.ge | i{32,64}.ge_{s,u}
template <typename T>
uint32_t Ge(ValueTypeRep<T> lhs_rep, ValueTypeRep<T> rhs_rep) {
  return ToRep(FromRep<T>(lhs_rep) >= FromRep<T>(rhs_rep));
}

// f32x4.convert_{s,u}/i32x4 and f64x2.convert_s/i64x2.
template <typename R, typename T>
ValueTypeRep<R> SimdConvert(ValueTypeRep<T> v_rep) {
  return ToRep(static_cast<R>(static_cast<T>(v_rep)));
}

// f64x2.convert_u/i64x2 use this instance due to MSVC issue.
template <>
ValueTypeRep<double> SimdConvert<double, uint64_t>(
    ValueTypeRep<uint64_t> v_rep) {
  return ToRep(wabt_convert_uint64_to_double(v_rep));
}

// i{32,64}.trunc_{s,u}/f{32,64}
template <typename R, typename T>
Result IntTrunc(ValueTypeRep<T> v_rep, ValueTypeRep<R>* out_result) {
  TRAP_IF(FloatTraits<T>::IsNan(v_rep), InvalidConversionToInteger);
  TRAP_UNLESS((IsConversionInRange<R, T>(v_rep)), IntegerOverflow);
  *out_result = ToRep(static_cast<R>(FromRep<T>(v_rep)));
  return Result::Ok;
}

// i{32,64}.trunc_{s,u}:sat/f{32,64}
template <typename R, typename T>
ValueTypeRep<R> IntTruncSat(ValueTypeRep<T> v_rep) {
  typedef FloatTraits<T> Traits;
  if (WABT_UNLIKELY(Traits::IsNan(v_rep))) {
    return 0;
  } else if (WABT_UNLIKELY((!IsConversionInRange<R, T>(v_rep)))) {
    if (v_rep & Traits::kSignMask) {
      return ToRep(std::numeric_limits<R>::min());
    } else {
      return ToRep(std::numeric_limits<R>::max());
    }
  } else {
    return ToRep(static_cast<R>(FromRep<T>(v_rep)));
  }
}

// i{32,64}.extend{8,16,32}_s
template <typename T, typename E>
ValueTypeRep<T> IntExtendS(ValueTypeRep<T> v_rep) {
  // To avoid undefined/implementation-defined behavior, convert from unsigned
  // type (T), to an unsigned value of the smaller size (EU), then bitcast from
  // unsigned to signed, then cast from the smaller signed type to the larger
  // signed type (TS) to sign extend. ToRep then will bitcast back from signed
  // to unsigned.
  static_assert(std::is_unsigned<ValueTypeRep<T>>::value, "T must be unsigned");
  static_assert(std::is_signed<E>::value, "E must be signed");
  typedef typename std::make_unsigned<E>::type EU;
  typedef typename std::make_signed<T>::type TS;
  return ToRep(static_cast<TS>(Bitcast<E>(static_cast<EU>(v_rep))));
}

// i{32,64}.atomic.rmw(8,16,32}_u.xchg
template <typename T>
ValueTypeRep<T> Xchg(ValueTypeRep<T> lhs_rep, ValueTypeRep<T> rhs_rep) {
  return rhs_rep;
}

// i(8,16,32,64) f(32,64) X (2,4,8,16) splat ==> v128
template <typename T, typename V>
ValueTypeRep<T> SimdSplat(V lane_data) {
  // Calculate how many Lanes according to input lane data type.
  int32_t lanes = sizeof(T) / sizeof(V);

  // Define SIMD data array by Lanes.
  V simd_data[sizeof(T) / sizeof(V)];

  // Constuct the Simd value by Land data and Lane nums.
  for (int32_t i = 0; i < lanes; i++) {
    simd_data[i] = lane_data;
  }

  return ToRep(Bitcast<T>(simd_data));
}

// Simd instructions of Lane extract.
// value: input v128 value.
// typename T: lane data type.
template <typename R, typename V, typename T>
ValueTypeRep<R> SimdExtractLane(V value, uint32_t laneidx) {
  // Calculate how many Lanes according to input lane data type.
  constexpr int32_t lanes = sizeof(V) / sizeof(T);

  // Define SIMD data array for Simd add by Lanes.
  T simd_data_0[lanes];

  // Convert intput SIMD data to array.
  memcpy(simd_data_0, &value, sizeof(V));

  return ToRep(static_cast<R>(simd_data_0[laneidx]));
}

// Simd instructions of Lane replace.
// value: input v128 value.  lane_val: input lane data.
// typename T: lane data type.
template <typename R, typename V, typename T>
ValueTypeRep<R> SimdReplaceLane(V value, uint32_t lane_idx, T lane_val) {
  // Calculate how many Lanes according to input lane data type.
  constexpr int32_t lanes = sizeof(V) / sizeof(T);

  // Define SIMD data array for Simd add by Lanes.
  T simd_data_0[lanes];

  // Convert intput SIMD data to array.
  memcpy(simd_data_0, &value, sizeof(V));

  // Replace the indicated lane.
  simd_data_0[lane_idx] = lane_val;

  return ToRep(Bitcast<R>(simd_data_0));
}

bool Environment::TryJit(Thread* t, IstreamOffset offset, Environment::JITedFunction* fn) {
  if (!enable_jit) {
    *fn = nullptr;
    return false;
  }

  auto meta_it = jit_meta_.find(offset);

  if (meta_it != jit_meta_.end()) {
    auto* meta = &meta_it->second;
    if (!meta->tried_jit) {
      meta->num_calls++;

      if (meta->num_calls >= jit_threshold) {
        meta->jit_fn = jit::compile(t, meta->wasm_fn);
        meta->tried_jit = true;
      } else {
        *fn = nullptr;
        return false;
      }
    }

    *fn = meta->jit_fn;
    return trap_on_failed_comp || *fn;
  } else {
    *fn = nullptr;
    return trap_on_failed_comp;
  }
}

bool Environment::FuncSignaturesAreEqual(Index sig_index_0,
                                         Index sig_index_1) const {
  if (sig_index_0 == sig_index_1) {
    return true;
  }
  const FuncSignature* sig_0 = &sigs_[sig_index_0];
  const FuncSignature* sig_1 = &sigs_[sig_index_1];
  return sig_0->param_types == sig_1->param_types &&
         sig_0->result_types == sig_1->result_types;
}

Result Thread::CallHost(HostFunc* func) {
  FuncSignature* sig = &env_->sigs_[func->sig_index];

  size_t num_params = sig->param_types.size();
  size_t num_results = sig->result_types.size();
  TypedValues params(num_params);
  TypedValues results(num_results);

  for (size_t i = num_params; i > 0; --i) {
    params[i - 1].value = Pop();
    params[i - 1].type = sig->param_types[i - 1];
  }

  for (size_t i = 0; i < num_results; ++i) {
    results[i].type = sig->result_types[i];
    results[i].SetZero();
  }

  Result call_result = func->callback(func, sig, params, results);
  TRAP_IF(call_result != Result::Ok, HostTrapped);

  TRAP_IF(results.size() != num_results, HostResultTypeMismatch);
  for (size_t i = 0; i < num_results; ++i) {
    TRAP_IF(results[i].type != sig->result_types[i], HostResultTypeMismatch);
    CHECK_TRAP(Push(results[i].value));
  }

  return Result::Ok;
}

class TempPc {
  public:
    TempPc(Thread* thread)
      : thread(thread),
        istream(thread->env()->istream().data.data()),
        pc(&istream[thread->pc()]) {}
    TempPc(const TempPc&) = delete;
    ~TempPc() { Commit(); }

    TempPc& operator=(const TempPc&) = delete;

    void Commit() { thread->set_pc(pc - istream); }
    void Reload() { pc = istream + thread->pc(); }

    Thread* thread;
    const uint8_t* istream;
    const uint8_t* pc;
};

Result Thread::Run(int num_instructions) {
  Result result = Result::Ok;

  TempPc tpc(this);
  const uint8_t*& istream = tpc.istream;
  const uint8_t*& pc = tpc.pc;

  for (int i = 0; i < num_instructions; ++i) {
    Opcode opcode = ReadOpcode(&pc);
    assert(!opcode.IsInvalid());
    switch (opcode) {
      case Opcode::Select: {
        uint32_t cond = Pop<uint32_t>();
        Value false_ = Pop();
        Value true_ = Pop();
        CHECK_TRAP(Push(cond ? true_ : false_));
        break;
      }

      case Opcode::Br:
        GOTO(ReadU32(&pc));
        break;

      case Opcode::BrIf: {
        IstreamOffset new_pc = ReadU32(&pc);
        if (Pop<uint32_t>()) {
          GOTO(new_pc);
        }
        break;
      }

      case Opcode::BrTable: {
        Index num_targets = ReadU32(&pc);
        IstreamOffset table_offset = ReadU32(&pc);
        uint32_t key = Pop<uint32_t>();
        IstreamOffset key_offset =
            (key >= num_targets ? num_targets : key) * WABT_TABLE_ENTRY_SIZE;
        const uint8_t* entry = istream + table_offset + key_offset;
        IstreamOffset new_pc;
        uint32_t drop_count;
        uint32_t keep_count;
        read_table_entry_at(entry, &new_pc, &drop_count, &keep_count);
        DropKeep(drop_count, keep_count);
        GOTO(new_pc);
        break;
      }

      case Opcode::Return:
        if (call_stack_top_ == 0 || call_stack_top_ == last_jit_frame_) {
          result = Result::Returned;
          goto exit_loop;
        }
        GOTO(PopCall());
        break;

      case Opcode::Unreachable:
        TRAP(Unreachable);
        break;

      case Opcode::I32Const:
        CHECK_TRAP(Push<uint32_t>(ReadU32(&pc)));
        break;

      case Opcode::I64Const:
        CHECK_TRAP(Push<uint64_t>(ReadU64(&pc)));
        break;

      case Opcode::F32Const:
        CHECK_TRAP(PushRep<float>(ReadU32(&pc)));
        break;

      case Opcode::F64Const:
        CHECK_TRAP(PushRep<double>(ReadU64(&pc)));
        break;

      case Opcode::GetGlobal: {
        Index index = ReadU32(&pc);
        assert(index < env_->globals_.size());
        CHECK_TRAP(Push(env_->globals_[index].typed_value.value));
        break;
      }

      case Opcode::SetGlobal: {
        Index index = ReadU32(&pc);
        assert(index < env_->globals_.size());
        env_->globals_[index].typed_value.value = Pop();
        break;
      }

      case Opcode::GetLocal: {
        Value value = Pick(ReadU32(&pc));
        CHECK_TRAP(Push(value));
        break;
      }

      case Opcode::SetLocal: {
        Value value = Pop();
        Pick(ReadU32(&pc)) = value;
        break;
      }

      case Opcode::TeeLocal:
        Pick(ReadU32(&pc)) = Top();
        break;

      case Opcode::Call: {
        IstreamOffset offset = ReadU32(&pc);
        Environment::JITedFunction jit_fn;

        if (env_->TryJit(this, offset, &jit_fn)) {
          TRAP_IF(!jit_fn, FailedJITCompilation);
          CHECK_TRAP(PushCall(pc));

          auto result = jit_fn();
          if (result != Result::Ok) {
            // We don't want to overwrite the pc of the JITted function if it traps
            tpc.Reload();

            return result;
          }

          PopCall();
        } else {
          CHECK_TRAP(PushCall(pc));
          GOTO(offset);
        }
        break;
      }

      case Opcode::CallIndirect: {
        Index table_index = ReadU32(&pc);
        Table* table = &env_->tables_[table_index];
        Index sig_index = ReadU32(&pc);
        Index entry_index = Pop<uint32_t>();
        TRAP_IF(entry_index >= table->func_indexes.size(), UndefinedTableIndex);
        Index func_index = table->func_indexes[entry_index];
        TRAP_IF(func_index == kInvalidIndex, UninitializedTableElement);
        Func* func = env_->funcs_[func_index].get();
        TRAP_UNLESS(env_->FuncSignaturesAreEqual(func->sig_index, sig_index),
                    IndirectCallSignatureMismatch);
        if (func->is_host) {
          CHECK_TRAP(CallHost(cast<HostFunc>(func)));
        } else {
          auto* dfn = cast<DefinedFunc>(func);
          Environment::JITedFunction jit_fn;

          if (env_->TryJit(this, dfn->offset, &jit_fn)) {
            TRAP_IF(!jit_fn, FailedJITCompilation);
            CHECK_TRAP(PushCall(pc));

            auto result = jit_fn();
            if (result != Result::Ok) {
              // We don't want to overwrite the pc of the JITted function if it traps
              tpc.Reload();

              return result;
            }

            PopCall();
          } else {
            CHECK_TRAP(PushCall(pc));
            GOTO(dfn->offset);
          }
        }
        break;
      }

      case Opcode::InterpCallHost: {
        Index func_index = ReadU32(&pc);
        CHECK_TRAP(CallHost(cast<HostFunc>(env_->funcs_[func_index].get())));
        break;
      }

      case Opcode::I32Load8S:
        CHECK_TRAP(Load<int8_t, uint32_t>(&pc));
        break;

      case Opcode::I32Load8U:
        CHECK_TRAP(Load<uint8_t, uint32_t>(&pc));
        break;

      case Opcode::I32Load16S:
        CHECK_TRAP(Load<int16_t, uint32_t>(&pc));
        break;

      case Opcode::I32Load16U:
        CHECK_TRAP(Load<uint16_t, uint32_t>(&pc));
        break;

      case Opcode::I64Load8S:
        CHECK_TRAP(Load<int8_t, uint64_t>(&pc));
        break;

      case Opcode::I64Load8U:
        CHECK_TRAP(Load<uint8_t, uint64_t>(&pc));
        break;

      case Opcode::I64Load16S:
        CHECK_TRAP(Load<int16_t, uint64_t>(&pc));
        break;

      case Opcode::I64Load16U:
        CHECK_TRAP(Load<uint16_t, uint64_t>(&pc));
        break;

      case Opcode::I64Load32S:
        CHECK_TRAP(Load<int32_t, uint64_t>(&pc));
        break;

      case Opcode::I64Load32U:
        CHECK_TRAP(Load<uint32_t, uint64_t>(&pc));
        break;

      case Opcode::I32Load:
        CHECK_TRAP(Load<uint32_t>(&pc));
        break;

      case Opcode::I64Load:
        CHECK_TRAP(Load<uint64_t>(&pc));
        break;

      case Opcode::F32Load:
        CHECK_TRAP(Load<float>(&pc));
        break;

      case Opcode::F64Load:
        CHECK_TRAP(Load<double>(&pc));
        break;

      case Opcode::I32Store8:
        CHECK_TRAP(Store<uint8_t, uint32_t>(&pc));
        break;

      case Opcode::I32Store16:
        CHECK_TRAP(Store<uint16_t, uint32_t>(&pc));
        break;

      case Opcode::I64Store8:
        CHECK_TRAP(Store<uint8_t, uint64_t>(&pc));
        break;

      case Opcode::I64Store16:
        CHECK_TRAP(Store<uint16_t, uint64_t>(&pc));
        break;

      case Opcode::I64Store32:
        CHECK_TRAP(Store<uint32_t, uint64_t>(&pc));
        break;

      case Opcode::I32Store:
        CHECK_TRAP(Store<uint32_t>(&pc));
        break;

      case Opcode::I64Store:
        CHECK_TRAP(Store<uint64_t>(&pc));
        break;

      case Opcode::F32Store:
        CHECK_TRAP(Store<float>(&pc));
        break;

      case Opcode::F64Store:
        CHECK_TRAP(Store<double>(&pc));
        break;

      case Opcode::I32AtomicLoad8U:
        CHECK_TRAP(AtomicLoad<uint8_t, uint32_t>(&pc));
        break;

      case Opcode::I32AtomicLoad16U:
        CHECK_TRAP(AtomicLoad<uint16_t, uint32_t>(&pc));
        break;

      case Opcode::I64AtomicLoad8U:
        CHECK_TRAP(AtomicLoad<uint8_t, uint64_t>(&pc));
        break;

      case Opcode::I64AtomicLoad16U:
        CHECK_TRAP(AtomicLoad<uint16_t, uint64_t>(&pc));
        break;

      case Opcode::I64AtomicLoad32U:
        CHECK_TRAP(AtomicLoad<uint32_t, uint64_t>(&pc));
        break;

      case Opcode::I32AtomicLoad:
        CHECK_TRAP(AtomicLoad<uint32_t>(&pc));
        break;

      case Opcode::I64AtomicLoad:
        CHECK_TRAP(AtomicLoad<uint64_t>(&pc));
        break;

      case Opcode::I32AtomicStore8:
        CHECK_TRAP(AtomicStore<uint8_t, uint32_t>(&pc));
        break;

      case Opcode::I32AtomicStore16:
        CHECK_TRAP(AtomicStore<uint16_t, uint32_t>(&pc));
        break;

      case Opcode::I64AtomicStore8:
        CHECK_TRAP(AtomicStore<uint8_t, uint64_t>(&pc));
        break;

      case Opcode::I64AtomicStore16:
        CHECK_TRAP(AtomicStore<uint16_t, uint64_t>(&pc));
        break;

      case Opcode::I64AtomicStore32:
        CHECK_TRAP(AtomicStore<uint32_t, uint64_t>(&pc));
        break;

      case Opcode::I32AtomicStore:
        CHECK_TRAP(AtomicStore<uint32_t>(&pc));
        break;

      case Opcode::I64AtomicStore:
        CHECK_TRAP(AtomicStore<uint64_t>(&pc));
        break;

#define ATOMIC_RMW(rmwop, func)                                     \
  case Opcode::I32AtomicRmw##rmwop:                                 \
    CHECK_TRAP(AtomicRmw<uint32_t, uint32_t>(func<uint32_t>, &pc)); \
    break;                                                          \
  case Opcode::I64AtomicRmw##rmwop:                                 \
    CHECK_TRAP(AtomicRmw<uint64_t, uint64_t>(func<uint64_t>, &pc)); \
    break;                                                          \
  case Opcode::I32AtomicRmw8U##rmwop:                               \
    CHECK_TRAP(AtomicRmw<uint8_t, uint32_t>(func<uint32_t>, &pc));  \
    break;                                                          \
  case Opcode::I32AtomicRmw16U##rmwop:                              \
    CHECK_TRAP(AtomicRmw<uint16_t, uint32_t>(func<uint32_t>, &pc)); \
    break;                                                          \
  case Opcode::I64AtomicRmw8U##rmwop:                               \
    CHECK_TRAP(AtomicRmw<uint8_t, uint64_t>(func<uint64_t>, &pc));  \
    break;                                                          \
  case Opcode::I64AtomicRmw16U##rmwop:                              \
    CHECK_TRAP(AtomicRmw<uint16_t, uint64_t>(func<uint64_t>, &pc)); \
    break;                                                          \
  case Opcode::I64AtomicRmw32U##rmwop:                              \
    CHECK_TRAP(AtomicRmw<uint32_t, uint64_t>(func<uint64_t>, &pc)); \
    break /* no semicolon */

        ATOMIC_RMW(Add, Add);
        ATOMIC_RMW(Sub, Sub);
        ATOMIC_RMW(And, IntAnd);
        ATOMIC_RMW(Or, IntOr);
        ATOMIC_RMW(Xor, IntXor);
        ATOMIC_RMW(Xchg, Xchg);

#undef ATOMIC_RMW

      case Opcode::I32AtomicRmwCmpxchg:
        CHECK_TRAP(AtomicRmwCmpxchg<uint32_t, uint32_t>(&pc));
        break;

      case Opcode::I64AtomicRmwCmpxchg:
        CHECK_TRAP(AtomicRmwCmpxchg<uint64_t, uint64_t>(&pc));
        break;

      case Opcode::I32AtomicRmw8UCmpxchg:
        CHECK_TRAP(AtomicRmwCmpxchg<uint8_t, uint32_t>(&pc));
        break;

      case Opcode::I32AtomicRmw16UCmpxchg:
        CHECK_TRAP(AtomicRmwCmpxchg<uint16_t, uint32_t>(&pc));
        break;

      case Opcode::I64AtomicRmw8UCmpxchg:
        CHECK_TRAP(AtomicRmwCmpxchg<uint8_t, uint64_t>(&pc));
        break;

      case Opcode::I64AtomicRmw16UCmpxchg:
        CHECK_TRAP(AtomicRmwCmpxchg<uint16_t, uint64_t>(&pc));
        break;

      case Opcode::I64AtomicRmw32UCmpxchg:
        CHECK_TRAP(AtomicRmwCmpxchg<uint32_t, uint64_t>(&pc));
        break;

      case Opcode::MemorySize:
        CHECK_TRAP(Push<uint32_t>(ReadMemory(&pc)->page_limits.initial));
        break;

      case Opcode::MemoryGrow: {
        Memory* memory = ReadMemory(&pc);
        uint32_t old_page_size = memory->page_limits.initial;
        uint32_t grow_pages = Pop<uint32_t>();
        uint32_t new_page_size = old_page_size + grow_pages;
        uint32_t max_page_size = memory->page_limits.has_max
                                     ? memory->page_limits.max
                                     : WABT_MAX_PAGES;
        PUSH_NEG_1_AND_BREAK_IF(new_page_size > max_page_size);
        PUSH_NEG_1_AND_BREAK_IF(
            static_cast<uint64_t>(new_page_size) * WABT_PAGE_SIZE > UINT32_MAX);
        memory->data.resize(new_page_size * WABT_PAGE_SIZE);
        memory->page_limits.initial = new_page_size;
        CHECK_TRAP(Push<uint32_t>(old_page_size));
        break;
      }

      case Opcode::I32Add:
        CHECK_TRAP(Binop(Add<uint32_t>));
        break;

      case Opcode::I32Sub:
        CHECK_TRAP(Binop(Sub<uint32_t>));
        break;

      case Opcode::I32Mul:
        CHECK_TRAP(Binop(Mul<uint32_t>));
        break;

      case Opcode::I32DivS:
        CHECK_TRAP(BinopTrap(IntDivS<int32_t>));
        break;

      case Opcode::I32DivU:
        CHECK_TRAP(BinopTrap(IntDivU<uint32_t>));
        break;

      case Opcode::I32RemS:
        CHECK_TRAP(BinopTrap(IntRemS<int32_t>));
        break;

      case Opcode::I32RemU:
        CHECK_TRAP(BinopTrap(IntRemU<uint32_t>));
        break;

      case Opcode::I32And:
        CHECK_TRAP(Binop(IntAnd<uint32_t>));
        break;

      case Opcode::I32Or:
        CHECK_TRAP(Binop(IntOr<uint32_t>));
        break;

      case Opcode::I32Xor:
        CHECK_TRAP(Binop(IntXor<uint32_t>));
        break;

      case Opcode::I32Shl:
        CHECK_TRAP(Binop(IntShl<uint32_t>));
        break;

      case Opcode::I32ShrU:
        CHECK_TRAP(Binop(IntShr<uint32_t>));
        break;

      case Opcode::I32ShrS:
        CHECK_TRAP(Binop(IntShr<int32_t>));
        break;

      case Opcode::I32Eq:
        CHECK_TRAP(Binop(Eq<uint32_t>));
        break;

      case Opcode::I32Ne:
        CHECK_TRAP(Binop(Ne<uint32_t>));
        break;

      case Opcode::I32LtS:
        CHECK_TRAP(Binop(Lt<int32_t>));
        break;

      case Opcode::I32LeS:
        CHECK_TRAP(Binop(Le<int32_t>));
        break;

      case Opcode::I32LtU:
        CHECK_TRAP(Binop(Lt<uint32_t>));
        break;

      case Opcode::I32LeU:
        CHECK_TRAP(Binop(Le<uint32_t>));
        break;

      case Opcode::I32GtS:
        CHECK_TRAP(Binop(Gt<int32_t>));
        break;

      case Opcode::I32GeS:
        CHECK_TRAP(Binop(Ge<int32_t>));
        break;

      case Opcode::I32GtU:
        CHECK_TRAP(Binop(Gt<uint32_t>));
        break;

      case Opcode::I32GeU:
        CHECK_TRAP(Binop(Ge<uint32_t>));
        break;

      case Opcode::I32Clz:
        CHECK_TRAP(Push<uint32_t>(Clz(Pop<uint32_t>())));
        break;

      case Opcode::I32Ctz:
        CHECK_TRAP(Push<uint32_t>(Ctz(Pop<uint32_t>())));
        break;

      case Opcode::I32Popcnt:
        CHECK_TRAP(Push<uint32_t>(Popcount(Pop<uint32_t>())));
        break;

      case Opcode::I32Eqz:
        CHECK_TRAP(Unop(IntEqz<uint32_t, uint32_t>));
        break;

      case Opcode::I64Add:
        CHECK_TRAP(Binop(Add<uint64_t>));
        break;

      case Opcode::I64Sub:
        CHECK_TRAP(Binop(Sub<uint64_t>));
        break;

      case Opcode::I64Mul:
        CHECK_TRAP(Binop(Mul<uint64_t>));
        break;

      case Opcode::I64DivS:
        CHECK_TRAP(BinopTrap(IntDivS<int64_t>));
        break;

      case Opcode::I64DivU:
        CHECK_TRAP(BinopTrap(IntDivU<uint64_t>));
        break;

      case Opcode::I64RemS:
        CHECK_TRAP(BinopTrap(IntRemS<int64_t>));
        break;

      case Opcode::I64RemU:
        CHECK_TRAP(BinopTrap(IntRemU<uint64_t>));
        break;

      case Opcode::I64And:
        CHECK_TRAP(Binop(IntAnd<uint64_t>));
        break;

      case Opcode::I64Or:
        CHECK_TRAP(Binop(IntOr<uint64_t>));
        break;

      case Opcode::I64Xor:
        CHECK_TRAP(Binop(IntXor<uint64_t>));
        break;

      case Opcode::I64Shl:
        CHECK_TRAP(Binop(IntShl<uint64_t>));
        break;

      case Opcode::I64ShrU:
        CHECK_TRAP(Binop(IntShr<uint64_t>));
        break;

      case Opcode::I64ShrS:
        CHECK_TRAP(Binop(IntShr<int64_t>));
        break;

      case Opcode::I64Eq:
        CHECK_TRAP(Binop(Eq<uint64_t>));
        break;

      case Opcode::I64Ne:
        CHECK_TRAP(Binop(Ne<uint64_t>));
        break;

      case Opcode::I64LtS:
        CHECK_TRAP(Binop(Lt<int64_t>));
        break;

      case Opcode::I64LeS:
        CHECK_TRAP(Binop(Le<int64_t>));
        break;

      case Opcode::I64LtU:
        CHECK_TRAP(Binop(Lt<uint64_t>));
        break;

      case Opcode::I64LeU:
        CHECK_TRAP(Binop(Le<uint64_t>));
        break;

      case Opcode::I64GtS:
        CHECK_TRAP(Binop(Gt<int64_t>));
        break;

      case Opcode::I64GeS:
        CHECK_TRAP(Binop(Ge<int64_t>));
        break;

      case Opcode::I64GtU:
        CHECK_TRAP(Binop(Gt<uint64_t>));
        break;

      case Opcode::I64GeU:
        CHECK_TRAP(Binop(Ge<uint64_t>));
        break;

      case Opcode::I64Clz:
        CHECK_TRAP(Push<uint64_t>(Clz(Pop<uint64_t>())));
        break;

      case Opcode::I64Ctz:
        CHECK_TRAP(Push<uint64_t>(Ctz(Pop<uint64_t>())));
        break;

      case Opcode::I64Popcnt:
        CHECK_TRAP(Push<uint64_t>(Popcount(Pop<uint64_t>())));
        break;

      case Opcode::F32Add:
        CHECK_TRAP(Binop(Add<float>));
        break;

      case Opcode::F32Sub:
        CHECK_TRAP(Binop(Sub<float>));
        break;

      case Opcode::F32Mul:
        CHECK_TRAP(Binop(Mul<float>));
        break;

      case Opcode::F32Div:
        CHECK_TRAP(Binop(FloatDiv<float>));
        break;

      case Opcode::F32Min:
        CHECK_TRAP(Binop(FloatMin<float>));
        break;

      case Opcode::F32Max:
        CHECK_TRAP(Binop(FloatMax<float>));
        break;

      case Opcode::F32Abs:
        CHECK_TRAP(Unop(FloatAbs<float>));
        break;

      case Opcode::F32Neg:
        CHECK_TRAP(Unop(FloatNeg<float>));
        break;

      case Opcode::F32Copysign:
        CHECK_TRAP(Binop(FloatCopySign<float>));
        break;

      case Opcode::F32Ceil:
        CHECK_TRAP(Unop(FloatCeil<float>));
        break;

      case Opcode::F32Floor:
        CHECK_TRAP(Unop(FloatFloor<float>));
        break;

      case Opcode::F32Trunc:
        CHECK_TRAP(Unop(FloatTrunc<float>));
        break;

      case Opcode::F32Nearest:
        CHECK_TRAP(Unop(FloatNearest<float>));
        break;

      case Opcode::F32Sqrt:
        CHECK_TRAP(Unop(FloatSqrt<float>));
        break;

      case Opcode::F32Eq:
        CHECK_TRAP(Binop(Eq<float>));
        break;

      case Opcode::F32Ne:
        CHECK_TRAP(Binop(Ne<float>));
        break;

      case Opcode::F32Lt:
        CHECK_TRAP(Binop(Lt<float>));
        break;

      case Opcode::F32Le:
        CHECK_TRAP(Binop(Le<float>));
        break;

      case Opcode::F32Gt:
        CHECK_TRAP(Binop(Gt<float>));
        break;

      case Opcode::F32Ge:
        CHECK_TRAP(Binop(Ge<float>));
        break;

      case Opcode::F64Add:
        CHECK_TRAP(Binop(Add<double>));
        break;

      case Opcode::F64Sub:
        CHECK_TRAP(Binop(Sub<double>));
        break;

      case Opcode::F64Mul:
        CHECK_TRAP(Binop(Mul<double>));
        break;

      case Opcode::F64Div:
        CHECK_TRAP(Binop(FloatDiv<double>));
        break;

      case Opcode::F64Min:
        CHECK_TRAP(Binop(FloatMin<double>));
        break;

      case Opcode::F64Max:
        CHECK_TRAP(Binop(FloatMax<double>));
        break;

      case Opcode::F64Abs:
        CHECK_TRAP(Unop(FloatAbs<double>));
        break;

      case Opcode::F64Neg:
        CHECK_TRAP(Unop(FloatNeg<double>));
        break;

      case Opcode::F64Copysign:
        CHECK_TRAP(Binop(FloatCopySign<double>));
        break;

      case Opcode::F64Ceil:
        CHECK_TRAP(Unop(FloatCeil<double>));
        break;

      case Opcode::F64Floor:
        CHECK_TRAP(Unop(FloatFloor<double>));
        break;

      case Opcode::F64Trunc:
        CHECK_TRAP(Unop(FloatTrunc<double>));
        break;

      case Opcode::F64Nearest:
        CHECK_TRAP(Unop(FloatNearest<double>));
        break;

      case Opcode::F64Sqrt:
        CHECK_TRAP(Unop(FloatSqrt<double>));
        break;

      case Opcode::F64Eq:
        CHECK_TRAP(Binop(Eq<double>));
        break;

      case Opcode::F64Ne:
        CHECK_TRAP(Binop(Ne<double>));
        break;

      case Opcode::F64Lt:
        CHECK_TRAP(Binop(Lt<double>));
        break;

      case Opcode::F64Le:
        CHECK_TRAP(Binop(Le<double>));
        break;

      case Opcode::F64Gt:
        CHECK_TRAP(Binop(Gt<double>));
        break;

      case Opcode::F64Ge:
        CHECK_TRAP(Binop(Ge<double>));
        break;

      case Opcode::I32TruncSF32:
        CHECK_TRAP(UnopTrap(IntTrunc<int32_t, float>));
        break;

      case Opcode::I32TruncSSatF32:
        CHECK_TRAP(Unop(IntTruncSat<int32_t, float>));
        break;

      case Opcode::I32TruncSF64:
        CHECK_TRAP(UnopTrap(IntTrunc<int32_t, double>));
        break;

      case Opcode::I32TruncSSatF64:
        CHECK_TRAP(Unop(IntTruncSat<int32_t, double>));
        break;

      case Opcode::I32TruncUF32:
        CHECK_TRAP(UnopTrap(IntTrunc<uint32_t, float>));
        break;

      case Opcode::I32TruncUSatF32:
        CHECK_TRAP(Unop(IntTruncSat<uint32_t, float>));
        break;

      case Opcode::I32TruncUF64:
        CHECK_TRAP(UnopTrap(IntTrunc<uint32_t, double>));
        break;

      case Opcode::I32TruncUSatF64:
        CHECK_TRAP(Unop(IntTruncSat<uint32_t, double>));
        break;

      case Opcode::I32WrapI64:
        CHECK_TRAP(Push<uint32_t>(Pop<uint64_t>()));
        break;

      case Opcode::I64TruncSF32:
        CHECK_TRAP(UnopTrap(IntTrunc<int64_t, float>));
        break;

      case Opcode::I64TruncSSatF32:
        CHECK_TRAP(Unop(IntTruncSat<int64_t, float>));
        break;

      case Opcode::I64TruncSF64:
        CHECK_TRAP(UnopTrap(IntTrunc<int64_t, double>));
        break;

      case Opcode::I64TruncSSatF64:
        CHECK_TRAP(Unop(IntTruncSat<int64_t, double>));
        break;

      case Opcode::I64TruncUF32:
        CHECK_TRAP(UnopTrap(IntTrunc<uint64_t, float>));
        break;

      case Opcode::I64TruncUSatF32:
        CHECK_TRAP(Unop(IntTruncSat<uint64_t, float>));
        break;

      case Opcode::I64TruncUF64:
        CHECK_TRAP(UnopTrap(IntTrunc<uint64_t, double>));
        break;

      case Opcode::I64TruncUSatF64:
        CHECK_TRAP(Unop(IntTruncSat<uint64_t, double>));
        break;

      case Opcode::I64ExtendSI32:
        CHECK_TRAP(Push<uint64_t>(Pop<int32_t>()));
        break;

      case Opcode::I64ExtendUI32:
        CHECK_TRAP(Push<uint64_t>(Pop<uint32_t>()));
        break;

      case Opcode::F32ConvertSI32:
        CHECK_TRAP(Push<float>(Pop<int32_t>()));
        break;

      case Opcode::F32ConvertUI32:
        CHECK_TRAP(Push<float>(Pop<uint32_t>()));
        break;

      case Opcode::F32ConvertSI64:
        CHECK_TRAP(Push<float>(Pop<int64_t>()));
        break;

      case Opcode::F32ConvertUI64:
        CHECK_TRAP(Push<float>(wabt_convert_uint64_to_float(Pop<uint64_t>())));
        break;

      case Opcode::F32DemoteF64: {
        typedef FloatTraits<float> F32Traits;
        typedef FloatTraits<double> F64Traits;

        uint64_t value = PopRep<double>();
        if (WABT_LIKELY((IsConversionInRange<float, double>(value)))) {
          CHECK_TRAP(Push<float>(FromRep<double>(value)));
        } else if (IsInRangeF64DemoteF32RoundToF32Max(value)) {
          CHECK_TRAP(PushRep<float>(F32Traits::kMax));
        } else if (IsInRangeF64DemoteF32RoundToNegF32Max(value)) {
          CHECK_TRAP(PushRep<float>(F32Traits::kNegMax));
        } else {
          uint32_t sign = (value >> 32) & F32Traits::kSignMask;
          uint32_t tag = 0;
          if (F64Traits::IsNan(value)) {
            tag = F32Traits::kQuietNanBit |
                  ((value >> (F64Traits::kSigBits - F32Traits::kSigBits)) &
                   F32Traits::kSigMask);
          }
          CHECK_TRAP(PushRep<float>(sign | F32Traits::kInf | tag));
        }
        break;
      }

      case Opcode::F32ReinterpretI32:
        CHECK_TRAP(PushRep<float>(Pop<uint32_t>()));
        break;

      case Opcode::F64ConvertSI32:
        CHECK_TRAP(Push<double>(Pop<int32_t>()));
        break;

      case Opcode::F64ConvertUI32:
        CHECK_TRAP(Push<double>(Pop<uint32_t>()));
        break;

      case Opcode::F64ConvertSI64:
        CHECK_TRAP(Push<double>(Pop<int64_t>()));
        break;

      case Opcode::F64ConvertUI64:
        CHECK_TRAP(
            Push<double>(wabt_convert_uint64_to_double(Pop<uint64_t>())));
        break;

      case Opcode::F64PromoteF32:
        CHECK_TRAP(Push<double>(Pop<float>()));
        break;

      case Opcode::F64ReinterpretI64:
        CHECK_TRAP(PushRep<double>(Pop<uint64_t>()));
        break;

      case Opcode::I32ReinterpretF32:
        CHECK_TRAP(Push<uint32_t>(PopRep<float>()));
        break;

      case Opcode::I64ReinterpretF64:
        CHECK_TRAP(Push<uint64_t>(PopRep<double>()));
        break;

      case Opcode::I32Rotr:
        CHECK_TRAP(Binop(IntRotr<uint32_t>));
        break;

      case Opcode::I32Rotl:
        CHECK_TRAP(Binop(IntRotl<uint32_t>));
        break;

      case Opcode::I64Rotr:
        CHECK_TRAP(Binop(IntRotr<uint64_t>));
        break;

      case Opcode::I64Rotl:
        CHECK_TRAP(Binop(IntRotl<uint64_t>));
        break;

      case Opcode::I64Eqz:
        CHECK_TRAP(Unop(IntEqz<uint32_t, uint64_t>));
        break;

      case Opcode::I32Extend8S:
        CHECK_TRAP(Unop(IntExtendS<uint32_t, int8_t>));
        break;

      case Opcode::I32Extend16S:
        CHECK_TRAP(Unop(IntExtendS<uint32_t, int16_t>));
        break;

      case Opcode::I64Extend8S:
        CHECK_TRAP(Unop(IntExtendS<uint64_t, int8_t>));
        break;

      case Opcode::I64Extend16S:
        CHECK_TRAP(Unop(IntExtendS<uint64_t, int16_t>));
        break;

      case Opcode::I64Extend32S:
        CHECK_TRAP(Unop(IntExtendS<uint64_t, int32_t>));
        break;

      case Opcode::InterpAlloca: {
        uint32_t old_value_stack_top = value_stack_top_;
        size_t count = ReadU32(&pc);
        value_stack_top_ += count;
        CHECK_STACK();
        memset(&value_stack_[old_value_stack_top], 0, count * sizeof(Value));
        break;
      }

      case Opcode::InterpBrUnless: {
        IstreamOffset new_pc = ReadU32(&pc);
        if (!Pop<uint32_t>()) {
          GOTO(new_pc);
        }
        break;
      }

      case Opcode::Drop:
        (void)Pop();
        break;

      case Opcode::InterpDropKeep: {
        uint32_t drop_count = ReadU32(&pc);
        uint32_t keep_count = ReadU32(&pc);
        DropKeep(drop_count, keep_count);
        break;
      }

      case Opcode::Nop:
        break;

      case Opcode::I32AtomicWait:
      case Opcode::I64AtomicWait:
      case Opcode::AtomicWake:
        // TODO(binji): Implement.
        TRAP(Unreachable);
        break;

      case Opcode::V128Const: {
        CHECK_TRAP(PushRep<v128>(ReadV128(&pc)));
        break;
      }

      case Opcode::V128Load:
        CHECK_TRAP(Load<v128>(&pc));
        break;

      case Opcode::V128Store:
        CHECK_TRAP(Store<v128>(&pc));
        break;

      case Opcode::I8X16Splat: {
        uint8_t lane_data = Pop<uint32_t>();
        CHECK_TRAP(Push<v128>(SimdSplat<v128, uint8_t>(lane_data)));
        break;
      }

      case Opcode::I16X8Splat: {
        uint16_t lane_data = Pop<uint32_t>();
        CHECK_TRAP(Push<v128>(SimdSplat<v128, uint16_t>(lane_data)));
        break;
      }

      case Opcode::I32X4Splat: {
        uint32_t lane_data = Pop<uint32_t>();
        CHECK_TRAP(Push<v128>(SimdSplat<v128, uint32_t>(lane_data)));
        break;
      }

      case Opcode::I64X2Splat: {
        uint64_t lane_data = Pop<uint64_t>();
        CHECK_TRAP(Push<v128>(SimdSplat<v128, uint64_t>(lane_data)));
        break;
      }

      case Opcode::F32X4Splat: {
        float lane_data = Pop<float>();
        CHECK_TRAP(Push<v128>(SimdSplat<v128, float>(lane_data)));
        break;
      }

      case Opcode::F64X2Splat: {
        double lane_data = Pop<double>();
        CHECK_TRAP(Push<v128>(SimdSplat<v128, double>(lane_data)));
        break;
      }

      case Opcode::I8X16ExtractLaneS: {
        v128 lane_val = static_cast<v128>(Pop<v128>());
        uint32_t lane_idx = ReadU8(&pc);
        CHECK_TRAP(PushRep<int32_t>(
            SimdExtractLane<int32_t, v128, int8_t>(lane_val, lane_idx)));
        break;
      }

      case Opcode::I8X16ExtractLaneU: {
        v128 lane_val = static_cast<v128>(Pop<v128>());
        uint32_t lane_idx = ReadU8(&pc);
        CHECK_TRAP(PushRep<int32_t>(
            SimdExtractLane<int32_t, v128, uint8_t>(lane_val, lane_idx)));
        break;
      }

      case Opcode::I16X8ExtractLaneS: {
        v128 lane_val = static_cast<v128>(Pop<v128>());
        uint32_t lane_idx = ReadU8(&pc);
        CHECK_TRAP(PushRep<int32_t>(
            SimdExtractLane<int32_t, v128, int16_t>(lane_val, lane_idx)));
        break;
      }

      case Opcode::I16X8ExtractLaneU: {
        v128 lane_val = static_cast<v128>(Pop<v128>());
        uint32_t lane_idx = ReadU8(&pc);
        CHECK_TRAP(PushRep<int32_t>(
            SimdExtractLane<int32_t, v128, uint16_t>(lane_val, lane_idx)));
        break;
      }

      case Opcode::I32X4ExtractLane: {
        v128 lane_val = static_cast<v128>(Pop<v128>());
        uint32_t lane_idx = ReadU8(&pc);
        CHECK_TRAP(PushRep<int32_t>(
            SimdExtractLane<int32_t, v128, int32_t>(lane_val, lane_idx)));
        break;
      }

      case Opcode::I64X2ExtractLane: {
        v128 lane_val = static_cast<v128>(Pop<v128>());
        uint32_t lane_idx = ReadU8(&pc);
        CHECK_TRAP(PushRep<int64_t>(
            SimdExtractLane<int64_t, v128, int64_t>(lane_val, lane_idx)));
        break;
      }

      case Opcode::F32X4ExtractLane: {
        v128 lane_val = static_cast<v128>(Pop<v128>());
        uint32_t lane_idx = ReadU8(&pc);
        CHECK_TRAP(PushRep<float>(
            SimdExtractLane<int32_t, v128, int32_t>(lane_val, lane_idx)));
        break;
      }

      case Opcode::F64X2ExtractLane: {
        v128 lane_val = static_cast<v128>(Pop<v128>());
        uint32_t lane_idx = ReadU8(&pc);
        CHECK_TRAP(PushRep<double>(
            SimdExtractLane<int64_t, v128, int64_t>(lane_val, lane_idx)));
        break;
      }

      case Opcode::I8X16ReplaceLane: {
        int8_t lane_val = static_cast<int8_t>(Pop<int32_t>());
        v128 value = static_cast<v128>(Pop<v128>());
        uint32_t lane_idx = ReadU8(&pc);
        CHECK_TRAP(Push<v128>(
            SimdReplaceLane<v128, v128, int8_t>(value, lane_idx, lane_val)));
        break;
      }

      case Opcode::I16X8ReplaceLane: {
        int16_t lane_val = static_cast<int16_t>(Pop<int32_t>());
        v128 value = static_cast<v128>(Pop<v128>());
        uint32_t lane_idx = ReadU8(&pc);
        CHECK_TRAP(Push<v128>(
            SimdReplaceLane<v128, v128, int16_t>(value, lane_idx, lane_val)));
        break;
      }

      case Opcode::I32X4ReplaceLane: {
        int32_t lane_val = Pop<int32_t>();
        v128 value = static_cast<v128>(Pop<v128>());
        uint32_t lane_idx = ReadU8(&pc);
        CHECK_TRAP(Push<v128>(
            SimdReplaceLane<v128, v128, int32_t>(value, lane_idx, lane_val)));
        break;
      }

      case Opcode::I64X2ReplaceLane: {
        int64_t lane_val = Pop<int64_t>();
        v128 value = static_cast<v128>(Pop<v128>());
        uint32_t lane_idx = ReadU8(&pc);
        CHECK_TRAP(Push<v128>(
            SimdReplaceLane<v128, v128, int64_t>(value, lane_idx, lane_val)));
        break;
      }

      case Opcode::F32X4ReplaceLane: {
        float lane_val = Pop<float>();
        v128 value = static_cast<v128>(Pop<v128>());
        uint32_t lane_idx = ReadU8(&pc);
        CHECK_TRAP(Push<v128>(
            SimdReplaceLane<v128, v128, float>(value, lane_idx, lane_val)));
        break;
      }

      case Opcode::F64X2ReplaceLane: {
        double lane_val = Pop<double>();
        v128 value = static_cast<v128>(Pop<v128>());
        uint32_t lane_idx = ReadU8(&pc);
        CHECK_TRAP(Push<v128>(
            SimdReplaceLane<v128, v128, double>(value, lane_idx, lane_val)));
        break;
      }

      case Opcode::V8X16Shuffle: {
        const int32_t lanes = 16;
        // Define SIMD data array for Simd add by Lanes.
        int8_t simd_data_ret[lanes];
        int8_t simd_data_0[lanes];
        int8_t simd_data_1[lanes];
        int8_t simd_shuffle[lanes];

        v128 v2 = PopRep<v128>();
        v128 v1 = PopRep<v128>();
        v128 shuffle_imm = ReadV128(&pc);

        // Convert intput SIMD data to array.
        memcpy(simd_data_0, &v1, sizeof(v128));
        memcpy(simd_data_1, &v2, sizeof(v128));
        memcpy(simd_shuffle, &shuffle_imm, sizeof(v128));

        // Constuct the Simd value by Lane data and Lane nums.
        for (int32_t i = 0; i < lanes; i++) {
          int8_t lane_idx = simd_shuffle[i];
          simd_data_ret[i] = (lane_idx < lanes) ? simd_data_0[lane_idx]
                                                : simd_data_1[lane_idx - lanes];
        }

        CHECK_TRAP(PushRep<v128>(Bitcast<v128>(simd_data_ret)));
        break;
      }

      case Opcode::I8X16Add:
        CHECK_TRAP(SimdBinop<v128, uint8_t>(Add<uint32_t>));
        break;

      case Opcode::I16X8Add:
        CHECK_TRAP(SimdBinop<v128, uint16_t>(Add<uint32_t>));
        break;

      case Opcode::I32X4Add:
        CHECK_TRAP(SimdBinop<v128, uint32_t>(Add<uint32_t>));
        break;

      case Opcode::I64X2Add:
        CHECK_TRAP(SimdBinop<v128, uint64_t>(Add<uint64_t>));
        break;

      case Opcode::I8X16Sub:
        CHECK_TRAP(SimdBinop<v128, uint8_t>(Sub<uint32_t>));
        break;

      case Opcode::I16X8Sub:
        CHECK_TRAP(SimdBinop<v128, uint16_t>(Sub<uint32_t>));
        break;

      case Opcode::I32X4Sub:
        CHECK_TRAP(SimdBinop<v128, uint32_t>(Sub<uint32_t>));
        break;

      case Opcode::I64X2Sub:
        CHECK_TRAP(SimdBinop<v128, uint64_t>(Sub<uint64_t>));
        break;

      case Opcode::I8X16Mul:
        CHECK_TRAP(SimdBinop<v128, uint8_t>(Mul<uint32_t>));
        break;

      case Opcode::I16X8Mul:
        CHECK_TRAP(SimdBinop<v128, uint16_t>(Mul<uint32_t>));
        break;

      case Opcode::I32X4Mul:
        CHECK_TRAP(SimdBinop<v128, uint32_t>(Mul<uint32_t>));
        break;

      case Opcode::I8X16Neg:
        CHECK_TRAP(SimdUnop<v128, int8_t>(IntNeg<int32_t>));
        break;

      case Opcode::I16X8Neg:
        CHECK_TRAP(SimdUnop<v128, int16_t>(IntNeg<int32_t>));
        break;

      case Opcode::I32X4Neg:
        CHECK_TRAP(SimdUnop<v128, int32_t>(IntNeg<int32_t>));
        break;

      case Opcode::I64X2Neg:
        CHECK_TRAP(SimdUnop<v128, int64_t>(IntNeg<int64_t>));
        break;

      case Opcode::I8X16AddSaturateS:
        CHECK_TRAP(SimdBinop<v128, int8_t>(AddSaturate<int32_t, int8_t>));
        break;

      case Opcode::I8X16AddSaturateU:
        CHECK_TRAP(SimdBinop<v128, uint8_t>(AddSaturate<uint32_t, uint8_t>));
        break;

      case Opcode::I16X8AddSaturateS:
        CHECK_TRAP(SimdBinop<v128, int16_t>(AddSaturate<int32_t, int16_t>));
        break;

      case Opcode::I16X8AddSaturateU:
        CHECK_TRAP(SimdBinop<v128, uint16_t>(AddSaturate<uint32_t, uint16_t>));
        break;

      case Opcode::I8X16SubSaturateS:
        CHECK_TRAP(SimdBinop<v128, int8_t>(SubSaturate<int32_t, int8_t>));
        break;

      case Opcode::I8X16SubSaturateU:
        CHECK_TRAP(SimdBinop<v128, uint8_t>(SubSaturate<int32_t, uint8_t>));
        break;

      case Opcode::I16X8SubSaturateS:
        CHECK_TRAP(SimdBinop<v128, int16_t>(SubSaturate<int32_t, int16_t>));
        break;

      case Opcode::I16X8SubSaturateU:
        CHECK_TRAP(SimdBinop<v128, uint16_t>(SubSaturate<int32_t, uint16_t>));
        break;

      case Opcode::I8X16Shl: {
        uint32_t shift_count = Pop<uint32_t>();
        shift_count = shift_count % 8;
        CHECK_TRAP(Push<v128>(SimdSplat<v128, uint8_t>(shift_count)));
        CHECK_TRAP(SimdBinop<v128, uint8_t>(IntShl<uint32_t>));
        break;
      }

      case Opcode::I16X8Shl: {
        uint32_t shift_count = Pop<uint32_t>();
        shift_count = shift_count % 16;
        CHECK_TRAP(Push<v128>(SimdSplat<v128, uint16_t>(shift_count)));
        CHECK_TRAP(SimdBinop<v128, uint16_t>(IntShl<uint32_t>));
        break;
      }

      case Opcode::I32X4Shl: {
        uint32_t shift_count = Pop<uint32_t>();
        shift_count = shift_count % 32;
        CHECK_TRAP(Push<v128>(SimdSplat<v128, uint32_t>(shift_count)));
        CHECK_TRAP(SimdBinop<v128, uint32_t>(IntShl<uint32_t>));
        break;
      }

      case Opcode::I64X2Shl: {
        uint32_t shift_count = Pop<uint32_t>();
        shift_count = shift_count % 64;
        CHECK_TRAP(Push<v128>(SimdSplat<v128, uint64_t>(shift_count)));
        CHECK_TRAP(SimdBinop<v128, uint64_t>(IntShl<uint64_t>));
        break;
      }

      case Opcode::I8X16ShrS: {
        uint32_t shift_count = Pop<uint32_t>();
        shift_count = shift_count % 8;
        CHECK_TRAP(Push<v128>(SimdSplat<v128, uint8_t>(shift_count)));
        CHECK_TRAP(SimdBinop<v128, int8_t>(IntShr<int32_t>));
        break;
      }

      case Opcode::I8X16ShrU: {
        uint32_t shift_count = Pop<uint32_t>();
        shift_count = shift_count % 8;
        CHECK_TRAP(Push<v128>(SimdSplat<v128, uint8_t>(shift_count)));
        CHECK_TRAP(SimdBinop<v128, uint8_t>(IntShr<uint32_t>));
        break;
      }

      case Opcode::I16X8ShrS: {
        uint32_t shift_count = Pop<uint32_t>();
        shift_count = shift_count % 16;
        CHECK_TRAP(Push<v128>(SimdSplat<v128, uint16_t>(shift_count)));
        CHECK_TRAP(SimdBinop<v128, int16_t>(IntShr<int32_t>));
        break;
      }

      case Opcode::I16X8ShrU: {
        uint32_t shift_count = Pop<uint32_t>();
        shift_count = shift_count % 16;
        CHECK_TRAP(Push<v128>(SimdSplat<v128, uint16_t>(shift_count)));
        CHECK_TRAP(SimdBinop<v128, uint16_t>(IntShr<uint32_t>));
        break;
      }

      case Opcode::I32X4ShrS: {
        uint32_t shift_count = Pop<uint32_t>();
        shift_count = shift_count % 32;
        CHECK_TRAP(Push<v128>(SimdSplat<v128, uint32_t>(shift_count)));
        CHECK_TRAP(SimdBinop<v128, int32_t>(IntShr<int32_t>));
        break;
      }

      case Opcode::I32X4ShrU: {
        uint32_t shift_count = Pop<uint32_t>();
        shift_count = shift_count % 32;
        CHECK_TRAP(Push<v128>(SimdSplat<v128, uint32_t>(shift_count)));
        CHECK_TRAP(SimdBinop<v128, uint32_t>(IntShr<uint32_t>));
        break;
      }

      case Opcode::I64X2ShrS: {
        uint32_t shift_count = Pop<uint32_t>();
        shift_count = shift_count % 64;
        CHECK_TRAP(Push<v128>(SimdSplat<v128, uint64_t>(shift_count)));
        CHECK_TRAP(SimdBinop<v128, int64_t>(IntShr<int64_t>));
        break;
      }

      case Opcode::I64X2ShrU: {
        uint32_t shift_count = Pop<uint32_t>();
        shift_count = shift_count % 64;
        CHECK_TRAP(Push<v128>(SimdSplat<v128, uint64_t>(shift_count)));
        CHECK_TRAP(SimdBinop<v128, uint64_t>(IntShr<uint64_t>));
        break;
      }

      case Opcode::V128And:
        CHECK_TRAP(SimdBinop<v128, uint64_t>(IntAnd<uint64_t>));
        break;

      case Opcode::V128Or:
        CHECK_TRAP(SimdBinop<v128, uint64_t>(IntOr<uint64_t>));
        break;

      case Opcode::V128Xor:
        CHECK_TRAP(SimdBinop<v128, uint64_t>(IntXor<uint64_t>));
        break;

      case Opcode::V128Not:
        CHECK_TRAP(SimdUnop<v128, uint64_t>(IntNot<uint64_t>));
        break;

      case Opcode::V128BitSelect: {
        // Follow Wasm Simd spec to compute V128BitSelect:
        // v128.or(v128.and(v1, c), v128.and(v2, v128.not(c)))
        v128 c_mask = PopRep<v128>();
        v128 v2 = PopRep<v128>();
        v128 v1 = PopRep<v128>();
        // 1. v128.and(v1, c)
        CHECK_TRAP(Push<v128>(v1));
        CHECK_TRAP(Push<v128>(c_mask));
        CHECK_TRAP(SimdBinop<v128, uint64_t>(IntAnd<uint64_t>));
        // 2. v128.and(v2, v128.not(c))
        CHECK_TRAP(Push<v128>(v2));
        CHECK_TRAP(Push<v128>(c_mask));
        CHECK_TRAP(SimdUnop<v128, uint64_t>(IntNot<uint64_t>));
        CHECK_TRAP(SimdBinop<v128, uint64_t>(IntAnd<uint64_t>));
        // 3. v128.or( 1 , 2)
        CHECK_TRAP(SimdBinop<v128, uint64_t>(IntOr<uint64_t>));
        break;
      }

      case Opcode::I8X16AnyTrue: {
        v128 value = PopRep<v128>();
        CHECK_TRAP(Push<int32_t>(SimdIsLaneTrue<v128, uint8_t>(value, 1)));
        break;
      }

      case Opcode::I16X8AnyTrue: {
        v128 value = PopRep<v128>();
        CHECK_TRAP(Push<int32_t>(SimdIsLaneTrue<v128, uint16_t>(value, 1)));
        break;
      }

      case Opcode::I32X4AnyTrue: {
        v128 value = PopRep<v128>();
        CHECK_TRAP(Push<int32_t>(SimdIsLaneTrue<v128, uint32_t>(value, 1)));
        break;
      }

      case Opcode::I64X2AnyTrue: {
        v128 value = PopRep<v128>();
        CHECK_TRAP(Push<int32_t>(SimdIsLaneTrue<v128, uint64_t>(value, 1)));
        break;
      }

      case Opcode::I8X16AllTrue: {
        v128 value = PopRep<v128>();
        CHECK_TRAP(Push<int32_t>(SimdIsLaneTrue<v128, uint8_t>(value, 16)));
        break;
      }

      case Opcode::I16X8AllTrue: {
        v128 value = PopRep<v128>();
        CHECK_TRAP(Push<int32_t>(SimdIsLaneTrue<v128, uint16_t>(value, 8)));
        break;
      }

      case Opcode::I32X4AllTrue: {
        v128 value = PopRep<v128>();
        CHECK_TRAP(Push<int32_t>(SimdIsLaneTrue<v128, uint32_t>(value, 4)));
        break;
      }

      case Opcode::I64X2AllTrue: {
        v128 value = PopRep<v128>();
        CHECK_TRAP(Push<int32_t>(SimdIsLaneTrue<v128, uint64_t>(value, 2)));
        break;
      }

      case Opcode::I8X16Eq:
        CHECK_TRAP(SimdBinop<v128, int8_t>(Eq<int32_t>));
        break;

      case Opcode::I16X8Eq:
        CHECK_TRAP(SimdBinop<v128, int16_t>(Eq<int32_t>));
        break;

      case Opcode::I32X4Eq:
        CHECK_TRAP(SimdBinop<v128, int32_t>(Eq<int32_t>));
        break;

      case Opcode::F32X4Eq:
        CHECK_TRAP(SimdBinop<v128, int32_t>(Eq<float>));
        break;

      case Opcode::F64X2Eq:
        CHECK_TRAP(SimdBinop<v128, int64_t>(Eq<double>));
        break;

      case Opcode::I8X16Ne:
        CHECK_TRAP(SimdBinop<v128, int8_t>(Ne<int32_t>));
        break;

      case Opcode::I16X8Ne:
        CHECK_TRAP(SimdBinop<v128, int16_t>(Ne<int32_t>));
        break;

      case Opcode::I32X4Ne:
        CHECK_TRAP(SimdBinop<v128, int32_t>(Ne<int32_t>));
        break;

      case Opcode::F32X4Ne:
        CHECK_TRAP(SimdBinop<v128, int32_t>(Ne<float>));
        break;

      case Opcode::F64X2Ne:
        CHECK_TRAP(SimdBinop<v128, int64_t>(Ne<double>));
        break;

      case Opcode::I8X16LtS:
        CHECK_TRAP(SimdBinop<v128, int8_t>(Lt<int32_t>));
        break;

      case Opcode::I8X16LtU:
        CHECK_TRAP(SimdBinop<v128, uint8_t>(Lt<uint32_t>));
        break;

      case Opcode::I16X8LtS:
        CHECK_TRAP(SimdBinop<v128, int16_t>(Lt<int32_t>));
        break;

      case Opcode::I16X8LtU:
        CHECK_TRAP(SimdBinop<v128, uint16_t>(Lt<uint32_t>));
        break;

      case Opcode::I32X4LtS:
        CHECK_TRAP(SimdBinop<v128, int32_t>(Lt<int32_t>));
        break;

      case Opcode::I32X4LtU:
        CHECK_TRAP(SimdBinop<v128, uint32_t>(Lt<uint32_t>));
        break;

      case Opcode::F32X4Lt:
        CHECK_TRAP(SimdBinop<v128, int32_t>(Lt<float>));
        break;

      case Opcode::F64X2Lt:
        CHECK_TRAP(SimdBinop<v128, int64_t>(Lt<double>));
        break;

      case Opcode::I8X16LeS:
        CHECK_TRAP(SimdBinop<v128, int8_t>(Le<int32_t>));
        break;

      case Opcode::I8X16LeU:
        CHECK_TRAP(SimdBinop<v128, uint8_t>(Le<uint32_t>));
        break;

      case Opcode::I16X8LeS:
        CHECK_TRAP(SimdBinop<v128, int16_t>(Le<int32_t>));
        break;

      case Opcode::I16X8LeU:
        CHECK_TRAP(SimdBinop<v128, uint16_t>(Le<uint32_t>));
        break;

      case Opcode::I32X4LeS:
        CHECK_TRAP(SimdBinop<v128, int32_t>(Le<int32_t>));
        break;

      case Opcode::I32X4LeU:
        CHECK_TRAP(SimdBinop<v128, uint32_t>(Le<uint32_t>));
        break;

      case Opcode::F32X4Le:
        CHECK_TRAP(SimdBinop<v128, int32_t>(Le<float>));
        break;

      case Opcode::F64X2Le:
        CHECK_TRAP(SimdBinop<v128, int64_t>(Le<double>));
        break;

      case Opcode::I8X16GtS:
        CHECK_TRAP(SimdBinop<v128, int8_t>(Gt<int32_t>));
        break;

      case Opcode::I8X16GtU:
        CHECK_TRAP(SimdBinop<v128, uint8_t>(Gt<uint32_t>));
        break;

      case Opcode::I16X8GtS:
        CHECK_TRAP(SimdBinop<v128, int16_t>(Gt<int32_t>));
        break;

      case Opcode::I16X8GtU:
        CHECK_TRAP(SimdBinop<v128, uint16_t>(Gt<uint32_t>));
        break;

      case Opcode::I32X4GtS:
        CHECK_TRAP(SimdBinop<v128, int32_t>(Gt<int32_t>));
        break;

      case Opcode::I32X4GtU:
        CHECK_TRAP(SimdBinop<v128, uint32_t>(Gt<uint32_t>));
        break;

      case Opcode::F32X4Gt:
        CHECK_TRAP(SimdBinop<v128, int32_t>(Gt<float>));
        break;

      case Opcode::F64X2Gt:
        CHECK_TRAP(SimdBinop<v128, int64_t>(Gt<double>));
        break;

      case Opcode::I8X16GeS:
        CHECK_TRAP(SimdBinop<v128, int8_t>(Ge<int32_t>));
        break;

      case Opcode::I8X16GeU:
        CHECK_TRAP(SimdBinop<v128, uint8_t>(Ge<uint32_t>));
        break;

      case Opcode::I16X8GeS:
        CHECK_TRAP(SimdBinop<v128, int16_t>(Ge<int32_t>));
        break;

      case Opcode::I16X8GeU:
        CHECK_TRAP(SimdBinop<v128, uint16_t>(Ge<uint32_t>));
        break;

      case Opcode::I32X4GeS:
        CHECK_TRAP(SimdBinop<v128, int32_t>(Ge<int32_t>));
        break;

      case Opcode::I32X4GeU:
        CHECK_TRAP(SimdBinop<v128, uint32_t>(Ge<uint32_t>));
        break;

      case Opcode::F32X4Ge:
        CHECK_TRAP(SimdBinop<v128, int32_t>(Ge<float>));
        break;

      case Opcode::F64X2Ge:
        CHECK_TRAP(SimdBinop<v128, int64_t>(Ge<double>));
        break;

      case Opcode::F32X4Neg:
        CHECK_TRAP(SimdUnop<v128, int32_t>(FloatNeg<float>));
        break;

      case Opcode::F64X2Neg:
        CHECK_TRAP(SimdUnop<v128, int64_t>(FloatNeg<double>));
        break;

      case Opcode::F32X4Abs:
        CHECK_TRAP(SimdUnop<v128, int32_t>(FloatAbs<float>));
        break;

      case Opcode::F64X2Abs:
        CHECK_TRAP(SimdUnop<v128, int64_t>(FloatAbs<double>));
        break;

      case Opcode::F32X4Min:
        CHECK_TRAP(SimdBinop<v128, int32_t>(FloatMin<float>));
        break;

      case Opcode::F64X2Min:
        CHECK_TRAP(SimdBinop<v128, int64_t>(FloatMin<double>));
        break;

      case Opcode::F32X4Max:
        CHECK_TRAP(SimdBinop<v128, int32_t>(FloatMax<float>));
        break;

      case Opcode::F64X2Max:
        CHECK_TRAP(SimdBinop<v128, int64_t>(FloatMax<double>));
        break;

      case Opcode::F32X4Add:
        CHECK_TRAP(SimdBinop<v128, int32_t>(Add<float>));
        break;

      case Opcode::F64X2Add:
        CHECK_TRAP(SimdBinop<v128, int64_t>(Add<double>));
        break;

      case Opcode::F32X4Sub:
        CHECK_TRAP(SimdBinop<v128, int32_t>(Sub<float>));
        break;

      case Opcode::F64X2Sub:
        CHECK_TRAP(SimdBinop<v128, int64_t>(Sub<double>));
        break;

      case Opcode::F32X4Div:
        CHECK_TRAP(SimdBinop<v128, int32_t>(FloatDiv<float>));
        break;

      case Opcode::F64X2Div:
        CHECK_TRAP(SimdBinop<v128, int64_t>(FloatDiv<double>));
        break;

      case Opcode::F32X4Mul:
        CHECK_TRAP(SimdBinop<v128, int32_t>(Mul<float>));
        break;

      case Opcode::F64X2Mul:
        CHECK_TRAP(SimdBinop<v128, int64_t>(Mul<double>));
        break;

      case Opcode::F32X4Sqrt:
        CHECK_TRAP(SimdUnop<v128, int32_t>(FloatSqrt<float>));
        break;

      case Opcode::F64X2Sqrt:
        CHECK_TRAP(SimdUnop<v128, int64_t>(FloatSqrt<double>));
        break;

      case Opcode::F32X4ConvertSI32X4:
        CHECK_TRAP(SimdUnop<v128, int32_t>(SimdConvert<float, int32_t>));
        break;

      case Opcode::F32X4ConvertUI32X4:
        CHECK_TRAP(SimdUnop<v128, uint32_t>(SimdConvert<float, uint32_t>));
        break;

      case Opcode::F64X2ConvertSI64X2:
        CHECK_TRAP(SimdUnop<v128, int64_t>(SimdConvert<double, int64_t>));
        break;

      case Opcode::F64X2ConvertUI64X2:
        CHECK_TRAP(SimdUnop<v128, uint64_t>(SimdConvert<double, uint64_t>));
        break;

      case Opcode::I32X4TruncSF32X4Sat:
        CHECK_TRAP(SimdUnop<v128, int32_t>(IntTruncSat<int32_t, float>));
        break;

      case Opcode::I32X4TruncUF32X4Sat:
        CHECK_TRAP(SimdUnop<v128, uint32_t>(IntTruncSat<uint32_t, float>));
        break;

      case Opcode::I64X2TruncSF64X2Sat:
        CHECK_TRAP(SimdUnop<v128, int64_t>(IntTruncSat<int64_t, double>));
        break;

      case Opcode::I64X2TruncUF64X2Sat:
        CHECK_TRAP(SimdUnop<v128, uint64_t>(IntTruncSat<uint64_t, double>));
        break;
      // The following opcodes are either never generated or should never be
      // executed.
      case Opcode::Block:
      case Opcode::Catch:
      case Opcode::Else:
      case Opcode::End:
      case Opcode::If:
      case Opcode::IfExcept:
      case Opcode::InterpData:
      case Opcode::Invalid:
      case Opcode::Loop:
      case Opcode::Rethrow:
      case Opcode::Throw:
      case Opcode::Try:
        WABT_UNREACHABLE;
        break;
    }
  }

exit_loop:
  return result;
}

void Thread::Trace(Stream* stream) {
  const uint8_t* istream = GetIstream();
  const uint8_t* pc = &istream[pc_];

  stream->Writef("#%u. %4" PRIzd ": V:%-3u| ", call_stack_top_, pc - istream,
                 value_stack_top_);

  Opcode opcode = ReadOpcode(&pc);
  assert(!opcode.IsInvalid());
  switch (opcode) {
    case Opcode::Select:
      // TODO(binji): We don't know the type here so we can't display the value
      // to the user. This used to display the full 64-bit value, but that
      // will potentially display garbage if the value is 32-bit.
      stream->Writef("%s %u, %%[-2], %%[-1]\n", opcode.GetName(), Pick(3).i32);
      break;

    case Opcode::Br:
      stream->Writef("%s @%u\n", opcode.GetName(), ReadU32At(pc));
      break;

    case Opcode::BrIf:
      stream->Writef("%s @%u, %u\n", opcode.GetName(), ReadU32At(pc),
                     Top().i32);
      break;

    case Opcode::BrTable: {
      Index num_targets = ReadU32At(pc);
      IstreamOffset table_offset = ReadU32At(pc + 4);
      uint32_t key = Top().i32;
      stream->Writef("%s %u, $#%" PRIindex ", table:$%u\n", opcode.GetName(),
                     key, num_targets, table_offset);
      break;
    }

    case Opcode::Nop:
    case Opcode::Return:
    case Opcode::Unreachable:
    case Opcode::Drop:
      stream->Writef("%s\n", opcode.GetName());
      break;

    case Opcode::MemorySize: {
      Index memory_index = ReadU32(&pc);
      stream->Writef("%s $%" PRIindex "\n", opcode.GetName(), memory_index);
      break;
    }

    case Opcode::I32Const:
      stream->Writef("%s $%u\n", opcode.GetName(), ReadU32At(pc));
      break;

    case Opcode::I64Const:
      stream->Writef("%s $%" PRIu64 "\n", opcode.GetName(), ReadU64At(pc));
      break;

    case Opcode::F32Const:
      stream->Writef("%s $%g\n", opcode.GetName(),
                     Bitcast<float>(ReadU32At(pc)));
      break;

    case Opcode::F64Const:
      stream->Writef("%s $%g\n", opcode.GetName(),
                     Bitcast<double>(ReadU64At(pc)));
      break;

    case Opcode::GetLocal:
    case Opcode::GetGlobal:
      stream->Writef("%s $%u\n", opcode.GetName(), ReadU32At(pc));
      break;

    case Opcode::SetLocal:
    case Opcode::SetGlobal:
    case Opcode::TeeLocal:
      stream->Writef("%s $%u, %u\n", opcode.GetName(), ReadU32At(pc),
                     Top().i32);
      break;

    case Opcode::Call:
      stream->Writef("%s @%u\n", opcode.GetName(), ReadU32At(pc));
      break;

    case Opcode::CallIndirect:
      stream->Writef("%s $%u, %u\n", opcode.GetName(), ReadU32At(pc),
                     Top().i32);
      break;

    case Opcode::InterpCallHost:
      stream->Writef("%s $%u\n", opcode.GetName(), ReadU32At(pc));
      break;

    case Opcode::I32AtomicLoad8U:
    case Opcode::I32AtomicLoad16U:
    case Opcode::I32AtomicLoad:
    case Opcode::I64AtomicLoad8U:
    case Opcode::I64AtomicLoad16U:
    case Opcode::I64AtomicLoad32U:
    case Opcode::I64AtomicLoad:
    case Opcode::I32Load8S:
    case Opcode::I32Load8U:
    case Opcode::I32Load16S:
    case Opcode::I32Load16U:
    case Opcode::I64Load8S:
    case Opcode::I64Load8U:
    case Opcode::I64Load16S:
    case Opcode::I64Load16U:
    case Opcode::I64Load32S:
    case Opcode::I64Load32U:
    case Opcode::I32Load:
    case Opcode::I64Load:
    case Opcode::F32Load:
    case Opcode::F64Load:
    case Opcode::V128Load: {
      Index memory_index = ReadU32(&pc);
      stream->Writef("%s $%" PRIindex ":%u+$%u\n", opcode.GetName(),
                     memory_index, Top().i32, ReadU32At(pc));
      break;
    }

    case Opcode::AtomicWake:
    case Opcode::I32AtomicStore:
    case Opcode::I32AtomicStore8:
    case Opcode::I32AtomicStore16:
    case Opcode::I32AtomicRmw8UAdd:
    case Opcode::I32AtomicRmw16UAdd:
    case Opcode::I32AtomicRmwAdd:
    case Opcode::I32AtomicRmw8USub:
    case Opcode::I32AtomicRmw16USub:
    case Opcode::I32AtomicRmwSub:
    case Opcode::I32AtomicRmw8UAnd:
    case Opcode::I32AtomicRmw16UAnd:
    case Opcode::I32AtomicRmwAnd:
    case Opcode::I32AtomicRmw8UOr:
    case Opcode::I32AtomicRmw16UOr:
    case Opcode::I32AtomicRmwOr:
    case Opcode::I32AtomicRmw8UXor:
    case Opcode::I32AtomicRmw16UXor:
    case Opcode::I32AtomicRmwXor:
    case Opcode::I32AtomicRmw8UXchg:
    case Opcode::I32AtomicRmw16UXchg:
    case Opcode::I32AtomicRmwXchg:
    case Opcode::I32Store8:
    case Opcode::I32Store16:
    case Opcode::I32Store: {
      Index memory_index = ReadU32(&pc);
      stream->Writef("%s $%" PRIindex ":%u+$%u, %u\n", opcode.GetName(),
                     memory_index, Pick(2).i32, ReadU32At(pc), Pick(1).i32);
      break;
    }

    case Opcode::I32AtomicRmwCmpxchg:
    case Opcode::I32AtomicRmw8UCmpxchg:
    case Opcode::I32AtomicRmw16UCmpxchg: {
      Index memory_index = ReadU32(&pc);
      stream->Writef("%s $%" PRIindex ":%u+$%u, %u, %u\n", opcode.GetName(),
                     memory_index, Pick(3).i32, ReadU32At(pc), Pick(2).i32,
                     Pick(1).i32);
      break;
    }

    case Opcode::I64AtomicStore8:
    case Opcode::I64AtomicStore16:
    case Opcode::I64AtomicStore32:
    case Opcode::I64AtomicStore:
    case Opcode::I64AtomicRmw8UAdd:
    case Opcode::I64AtomicRmw16UAdd:
    case Opcode::I64AtomicRmw32UAdd:
    case Opcode::I64AtomicRmwAdd:
    case Opcode::I64AtomicRmw8USub:
    case Opcode::I64AtomicRmw16USub:
    case Opcode::I64AtomicRmw32USub:
    case Opcode::I64AtomicRmwSub:
    case Opcode::I64AtomicRmw8UAnd:
    case Opcode::I64AtomicRmw16UAnd:
    case Opcode::I64AtomicRmw32UAnd:
    case Opcode::I64AtomicRmwAnd:
    case Opcode::I64AtomicRmw8UOr:
    case Opcode::I64AtomicRmw16UOr:
    case Opcode::I64AtomicRmw32UOr:
    case Opcode::I64AtomicRmwOr:
    case Opcode::I64AtomicRmw8UXor:
    case Opcode::I64AtomicRmw16UXor:
    case Opcode::I64AtomicRmw32UXor:
    case Opcode::I64AtomicRmwXor:
    case Opcode::I64AtomicRmw8UXchg:
    case Opcode::I64AtomicRmw16UXchg:
    case Opcode::I64AtomicRmw32UXchg:
    case Opcode::I64AtomicRmwXchg:
    case Opcode::I64Store8:
    case Opcode::I64Store16:
    case Opcode::I64Store32:
    case Opcode::I64Store: {
      Index memory_index = ReadU32(&pc);
      stream->Writef("%s $%" PRIindex ":%u+$%u, %" PRIu64 "\n",
                     opcode.GetName(), memory_index, Pick(2).i32, ReadU32At(pc),
                     Pick(1).i64);
      break;
    }

    case Opcode::I32AtomicWait: {
      Index memory_index = ReadU32(&pc);
      stream->Writef("%s $%" PRIindex ":%u+$%u, %u, %" PRIu64 "\n",
                     opcode.GetName(), memory_index, Pick(3).i32, ReadU32At(pc),
                     Pick(2).i32, Pick(1).i64);
      break;
    }

    case Opcode::I64AtomicWait:
    case Opcode::I64AtomicRmwCmpxchg:
    case Opcode::I64AtomicRmw8UCmpxchg:
    case Opcode::I64AtomicRmw16UCmpxchg:
    case Opcode::I64AtomicRmw32UCmpxchg: {
      Index memory_index = ReadU32(&pc);
      stream->Writef("%s $%" PRIindex ":%u+$%u, %" PRIu64 ", %" PRIu64 "\n",
                     opcode.GetName(), memory_index, Pick(3).i32, ReadU32At(pc),
                     Pick(2).i64, Pick(1).i64);
      break;
    }

    case Opcode::F32Store: {
      Index memory_index = ReadU32(&pc);
      stream->Writef("%s $%" PRIindex ":%u+$%u, %g\n", opcode.GetName(),
                     memory_index, Pick(2).i32, ReadU32At(pc),
                     Bitcast<float>(Pick(1).f32_bits));
      break;
    }

    case Opcode::F64Store: {
      Index memory_index = ReadU32(&pc);
      stream->Writef("%s $%" PRIindex ":%u+$%u, %g\n", opcode.GetName(),
                     memory_index, Pick(2).i32, ReadU32At(pc),
                     Bitcast<double>(Pick(1).f64_bits));
      break;
    }

    case Opcode::V128Store: {
      Index memory_index = ReadU32(&pc);
      stream->Writef("%s $%" PRIindex ":%u+$%u, $0x%08x 0x%08x 0x%08x 0x%08x\n",
                     opcode.GetName(), memory_index, Pick(2).i32, ReadU32At(pc),
                     Pick(1).v128_bits.v[0], Pick(1).v128_bits.v[1],
                     Pick(1).v128_bits.v[2], Pick(1).v128_bits.v[3]);
      break;
    }

    case Opcode::MemoryGrow: {
      Index memory_index = ReadU32(&pc);
      stream->Writef("%s $%" PRIindex ":%u\n", opcode.GetName(), memory_index,
                     Top().i32);
      break;
    }

    case Opcode::I32Add:
    case Opcode::I32Sub:
    case Opcode::I32Mul:
    case Opcode::I32DivS:
    case Opcode::I32DivU:
    case Opcode::I32RemS:
    case Opcode::I32RemU:
    case Opcode::I32And:
    case Opcode::I32Or:
    case Opcode::I32Xor:
    case Opcode::I32Shl:
    case Opcode::I32ShrU:
    case Opcode::I32ShrS:
    case Opcode::I32Eq:
    case Opcode::I32Ne:
    case Opcode::I32LtS:
    case Opcode::I32LeS:
    case Opcode::I32LtU:
    case Opcode::I32LeU:
    case Opcode::I32GtS:
    case Opcode::I32GeS:
    case Opcode::I32GtU:
    case Opcode::I32GeU:
    case Opcode::I32Rotr:
    case Opcode::I32Rotl:
      stream->Writef("%s %u, %u\n", opcode.GetName(), Pick(2).i32, Pick(1).i32);
      break;

    case Opcode::I32Clz:
    case Opcode::I32Ctz:
    case Opcode::I32Popcnt:
    case Opcode::I32Eqz:
    case Opcode::I32Extend16S:
    case Opcode::I32Extend8S:
    case Opcode::I8X16Splat:
    case Opcode::I16X8Splat:
    case Opcode::I32X4Splat:
      stream->Writef("%s %u\n", opcode.GetName(), Top().i32);
      break;

    case Opcode::I64Add:
    case Opcode::I64Sub:
    case Opcode::I64Mul:
    case Opcode::I64DivS:
    case Opcode::I64DivU:
    case Opcode::I64RemS:
    case Opcode::I64RemU:
    case Opcode::I64And:
    case Opcode::I64Or:
    case Opcode::I64Xor:
    case Opcode::I64Shl:
    case Opcode::I64ShrU:
    case Opcode::I64ShrS:
    case Opcode::I64Eq:
    case Opcode::I64Ne:
    case Opcode::I64LtS:
    case Opcode::I64LeS:
    case Opcode::I64LtU:
    case Opcode::I64LeU:
    case Opcode::I64GtS:
    case Opcode::I64GeS:
    case Opcode::I64GtU:
    case Opcode::I64GeU:
    case Opcode::I64Rotr:
    case Opcode::I64Rotl:
      stream->Writef("%s %" PRIu64 ", %" PRIu64 "\n", opcode.GetName(),
                     Pick(2).i64, Pick(1).i64);
      break;

    case Opcode::I64Clz:
    case Opcode::I64Ctz:
    case Opcode::I64Popcnt:
    case Opcode::I64Eqz:
    case Opcode::I64Extend16S:
    case Opcode::I64Extend32S:
    case Opcode::I64Extend8S:
    case Opcode::I64X2Splat:
      stream->Writef("%s %" PRIu64 "\n", opcode.GetName(), Top().i64);
      break;

    case Opcode::F32Add:
    case Opcode::F32Sub:
    case Opcode::F32Mul:
    case Opcode::F32Div:
    case Opcode::F32Min:
    case Opcode::F32Max:
    case Opcode::F32Copysign:
    case Opcode::F32Eq:
    case Opcode::F32Ne:
    case Opcode::F32Lt:
    case Opcode::F32Le:
    case Opcode::F32Gt:
    case Opcode::F32Ge:
      stream->Writef("%s %g, %g\n", opcode.GetName(),
                     Bitcast<float>(Pick(2).i32), Bitcast<float>(Pick(1).i32));
      break;

    case Opcode::F32Abs:
    case Opcode::F32Neg:
    case Opcode::F32Ceil:
    case Opcode::F32Floor:
    case Opcode::F32Trunc:
    case Opcode::F32Nearest:
    case Opcode::F32Sqrt:
    case Opcode::F32X4Splat:
      stream->Writef("%s %g\n", opcode.GetName(), Bitcast<float>(Top().i32));
      break;

    case Opcode::F64Add:
    case Opcode::F64Sub:
    case Opcode::F64Mul:
    case Opcode::F64Div:
    case Opcode::F64Min:
    case Opcode::F64Max:
    case Opcode::F64Copysign:
    case Opcode::F64Eq:
    case Opcode::F64Ne:
    case Opcode::F64Lt:
    case Opcode::F64Le:
    case Opcode::F64Gt:
    case Opcode::F64Ge:
      stream->Writef("%s %g, %g\n", opcode.GetName(),
                     Bitcast<double>(Pick(2).i64),
                     Bitcast<double>(Pick(1).i64));
      break;

    case Opcode::F64Abs:
    case Opcode::F64Neg:
    case Opcode::F64Ceil:
    case Opcode::F64Floor:
    case Opcode::F64Trunc:
    case Opcode::F64Nearest:
    case Opcode::F64Sqrt:
    case Opcode::F64X2Splat:
      stream->Writef("%s %g\n", opcode.GetName(), Bitcast<double>(Top().i64));
      break;

    case Opcode::I32TruncSF32:
    case Opcode::I32TruncUF32:
    case Opcode::I64TruncSF32:
    case Opcode::I64TruncUF32:
    case Opcode::F64PromoteF32:
    case Opcode::I32ReinterpretF32:
    case Opcode::I32TruncSSatF32:
    case Opcode::I32TruncUSatF32:
    case Opcode::I64TruncSSatF32:
    case Opcode::I64TruncUSatF32:
      stream->Writef("%s %g\n", opcode.GetName(), Bitcast<float>(Top().i32));
      break;

    case Opcode::I32TruncSF64:
    case Opcode::I32TruncUF64:
    case Opcode::I64TruncSF64:
    case Opcode::I64TruncUF64:
    case Opcode::F32DemoteF64:
    case Opcode::I64ReinterpretF64:
    case Opcode::I32TruncSSatF64:
    case Opcode::I32TruncUSatF64:
    case Opcode::I64TruncSSatF64:
    case Opcode::I64TruncUSatF64:
      stream->Writef("%s %g\n", opcode.GetName(), Bitcast<double>(Top().i64));
      break;

    case Opcode::I32WrapI64:
    case Opcode::F32ConvertSI64:
    case Opcode::F32ConvertUI64:
    case Opcode::F64ConvertSI64:
    case Opcode::F64ConvertUI64:
    case Opcode::F64ReinterpretI64:
      stream->Writef("%s %" PRIu64 "\n", opcode.GetName(), Top().i64);
      break;

    case Opcode::I64ExtendSI32:
    case Opcode::I64ExtendUI32:
    case Opcode::F32ConvertSI32:
    case Opcode::F32ConvertUI32:
    case Opcode::F32ReinterpretI32:
    case Opcode::F64ConvertSI32:
    case Opcode::F64ConvertUI32:
      stream->Writef("%s %u\n", opcode.GetName(), Top().i32);
      break;

    case Opcode::InterpAlloca:
      stream->Writef("%s $%u\n", opcode.GetName(), ReadU32At(pc));
      break;

    case Opcode::InterpBrUnless:
      stream->Writef("%s @%u, %u\n", opcode.GetName(), ReadU32At(pc),
                     Top().i32);
      break;

    case Opcode::InterpDropKeep:
      stream->Writef("%s $%u $%u\n", opcode.GetName(), ReadU32At(pc),
                     ReadU32At(pc + 4));
      break;

    case Opcode::V128Const: {
      stream->Writef("%s $0x%08x 0x%08x 0x%08x 0x%08x\n", opcode.GetName(),
                     ReadU32At(pc), ReadU32At(pc + 4), ReadU32At(pc + 8),
                     ReadU32At(pc + 12));
      break;
    }

    case Opcode::I8X16Neg:
    case Opcode::I16X8Neg:
    case Opcode::I32X4Neg:
    case Opcode::I64X2Neg:
    case Opcode::V128Not:
    case Opcode::I8X16AnyTrue:
    case Opcode::I16X8AnyTrue:
    case Opcode::I32X4AnyTrue:
    case Opcode::I64X2AnyTrue:
    case Opcode::I8X16AllTrue:
    case Opcode::I16X8AllTrue:
    case Opcode::I32X4AllTrue:
    case Opcode::I64X2AllTrue:
    case Opcode::F32X4Neg:
    case Opcode::F64X2Neg:
    case Opcode::F32X4Abs:
    case Opcode::F64X2Abs:
    case Opcode::F32X4Sqrt:
    case Opcode::F64X2Sqrt:
    case Opcode::F32X4ConvertSI32X4:
    case Opcode::F32X4ConvertUI32X4:
    case Opcode::F64X2ConvertSI64X2:
    case Opcode::F64X2ConvertUI64X2:
    case Opcode::I32X4TruncSF32X4Sat:
    case Opcode::I32X4TruncUF32X4Sat:
    case Opcode::I64X2TruncSF64X2Sat:
    case Opcode::I64X2TruncUF64X2Sat: {
      stream->Writef("%s $0x%08x 0x%08x 0x%08x 0x%08x\n", opcode.GetName(),
                     Top().v128_bits.v[0], Top().v128_bits.v[1],
                     Top().v128_bits.v[2], Top().v128_bits.v[3]);
      break;
    }

    case Opcode::V128BitSelect:
      stream->Writef(
          "%s $0x%08x %08x %08x %08x $0x%08x %08x %08x %08x $0x%08x %08x %08x "
          "%08x\n",
          opcode.GetName(), Pick(3).v128_bits.v[0], Pick(3).v128_bits.v[1],
          Pick(3).v128_bits.v[2], Pick(3).v128_bits.v[3],
          Pick(2).v128_bits.v[0], Pick(2).v128_bits.v[1],
          Pick(2).v128_bits.v[2], Pick(2).v128_bits.v[3],
          Pick(1).v128_bits.v[0], Pick(1).v128_bits.v[1],
          Pick(1).v128_bits.v[2], Pick(1).v128_bits.v[3]);
      break;

    case Opcode::I8X16ExtractLaneS:
    case Opcode::I8X16ExtractLaneU:
    case Opcode::I16X8ExtractLaneS:
    case Opcode::I16X8ExtractLaneU:
    case Opcode::I32X4ExtractLane:
    case Opcode::I64X2ExtractLane:
    case Opcode::F32X4ExtractLane:
    case Opcode::F64X2ExtractLane: {
      stream->Writef("%s : LaneIdx %d From $0x%08x 0x%08x 0x%08x 0x%08x\n",
                     opcode.GetName(), ReadU8At(pc), Top().v128_bits.v[0],
                     Top().v128_bits.v[1], Top().v128_bits.v[2],
                     Top().v128_bits.v[3]);
      break;
    }

    case Opcode::I8X16ReplaceLane:
    case Opcode::I16X8ReplaceLane:
    case Opcode::I32X4ReplaceLane: {
      stream->Writef(
          "%s : Set %u to LaneIdx %d In $0x%08x 0x%08x 0x%08x 0x%08x\n",
          opcode.GetName(), Pick(1).i32, ReadU8At(pc), Pick(2).v128_bits.v[0],
          Pick(2).v128_bits.v[1], Pick(2).v128_bits.v[2],
          Pick(2).v128_bits.v[3]);
      break;
    }
    case Opcode::I64X2ReplaceLane: {
      stream->Writef("%s : Set %" PRIu64
                     " to LaneIdx %d In $0x%08x 0x%08x 0x%08x 0x%08x\n",
                     opcode.GetName(), Pick(1).i64, ReadU8At(pc),
                     Pick(2).v128_bits.v[0], Pick(2).v128_bits.v[1],
                     Pick(2).v128_bits.v[2], Pick(2).v128_bits.v[3]);
      break;
    }
    case Opcode::F32X4ReplaceLane: {
      stream->Writef(
          "%s : Set %g to LaneIdx %d In $0x%08x 0x%08x 0x%08x 0x%08x\n",
          opcode.GetName(), Bitcast<float>(Pick(1).f32_bits), ReadU8At(pc),
          Pick(2).v128_bits.v[0], Pick(2).v128_bits.v[1],
          Pick(2).v128_bits.v[2], Pick(2).v128_bits.v[3]);

      break;
    }
    case Opcode::F64X2ReplaceLane: {
      stream->Writef(
          "%s : Set %g to LaneIdx %d In $0x%08x 0x%08x 0x%08x 0x%08x\n",
          opcode.GetName(), Bitcast<double>(Pick(1).f64_bits), ReadU8At(pc),
          Pick(2).v128_bits.v[0], Pick(2).v128_bits.v[1],
          Pick(2).v128_bits.v[2], Pick(2).v128_bits.v[3]);
      break;
    }

    case Opcode::V8X16Shuffle:
      stream->Writef(
          "%s $0x%08x %08x %08x %08x $0x%08x %08x %08x %08x : with lane imm: "
          "$0x%08x %08x %08x %08x\n",
          opcode.GetName(), Pick(2).v128_bits.v[0], Pick(2).v128_bits.v[1],
          Pick(2).v128_bits.v[2], Pick(2).v128_bits.v[3],
          Pick(1).v128_bits.v[0], Pick(1).v128_bits.v[1],
          Pick(1).v128_bits.v[2], Pick(1).v128_bits.v[3], ReadU32At(pc),
          ReadU32At(pc + 4), ReadU32At(pc + 8), ReadU32At(pc + 12));
      break;

    case Opcode::I8X16Add:
    case Opcode::I16X8Add:
    case Opcode::I32X4Add:
    case Opcode::I64X2Add:
    case Opcode::I8X16Sub:
    case Opcode::I16X8Sub:
    case Opcode::I32X4Sub:
    case Opcode::I64X2Sub:
    case Opcode::I8X16Mul:
    case Opcode::I16X8Mul:
    case Opcode::I32X4Mul:
    case Opcode::I8X16AddSaturateS:
    case Opcode::I8X16AddSaturateU:
    case Opcode::I16X8AddSaturateS:
    case Opcode::I16X8AddSaturateU:
    case Opcode::I8X16SubSaturateS:
    case Opcode::I8X16SubSaturateU:
    case Opcode::I16X8SubSaturateS:
    case Opcode::I16X8SubSaturateU:
    case Opcode::V128And:
    case Opcode::V128Or:
    case Opcode::V128Xor:
    case Opcode::I8X16Eq:
    case Opcode::I16X8Eq:
    case Opcode::I32X4Eq:
    case Opcode::F32X4Eq:
    case Opcode::F64X2Eq:
    case Opcode::I8X16Ne:
    case Opcode::I16X8Ne:
    case Opcode::I32X4Ne:
    case Opcode::F32X4Ne:
    case Opcode::F64X2Ne:
    case Opcode::I8X16LtS:
    case Opcode::I8X16LtU:
    case Opcode::I16X8LtS:
    case Opcode::I16X8LtU:
    case Opcode::I32X4LtS:
    case Opcode::I32X4LtU:
    case Opcode::F32X4Lt:
    case Opcode::F64X2Lt:
    case Opcode::I8X16LeS:
    case Opcode::I8X16LeU:
    case Opcode::I16X8LeS:
    case Opcode::I16X8LeU:
    case Opcode::I32X4LeS:
    case Opcode::I32X4LeU:
    case Opcode::F32X4Le:
    case Opcode::F64X2Le:
    case Opcode::I8X16GtS:
    case Opcode::I8X16GtU:
    case Opcode::I16X8GtS:
    case Opcode::I16X8GtU:
    case Opcode::I32X4GtS:
    case Opcode::I32X4GtU:
    case Opcode::F32X4Gt:
    case Opcode::F64X2Gt:
    case Opcode::I8X16GeS:
    case Opcode::I8X16GeU:
    case Opcode::I16X8GeS:
    case Opcode::I16X8GeU:
    case Opcode::I32X4GeS:
    case Opcode::I32X4GeU:
    case Opcode::F32X4Ge:
    case Opcode::F64X2Ge:
    case Opcode::F32X4Min:
    case Opcode::F64X2Min:
    case Opcode::F32X4Max:
    case Opcode::F64X2Max:
    case Opcode::F32X4Add:
    case Opcode::F64X2Add:
    case Opcode::F32X4Sub:
    case Opcode::F64X2Sub:
    case Opcode::F32X4Div:
    case Opcode::F64X2Div:
    case Opcode::F32X4Mul:
    case Opcode::F64X2Mul: {
      stream->Writef("%s $0x%08x %08x %08x %08x  $0x%08x %08x %08x %08x\n",
                     opcode.GetName(), Pick(2).v128_bits.v[0],
                     Pick(2).v128_bits.v[1], Pick(2).v128_bits.v[2],
                     Pick(2).v128_bits.v[3], Pick(1).v128_bits.v[0],
                     Pick(1).v128_bits.v[1], Pick(1).v128_bits.v[2],
                     Pick(1).v128_bits.v[3]);
      break;
    }

    case Opcode::I8X16Shl:
    case Opcode::I16X8Shl:
    case Opcode::I32X4Shl:
    case Opcode::I64X2Shl:
    case Opcode::I8X16ShrS:
    case Opcode::I8X16ShrU:
    case Opcode::I16X8ShrS:
    case Opcode::I16X8ShrU:
    case Opcode::I32X4ShrS:
    case Opcode::I32X4ShrU:
    case Opcode::I64X2ShrS:
    case Opcode::I64X2ShrU: {
      stream->Writef("%s $0x%08x %08x %08x %08x  $0x%08x\n", opcode.GetName(),
                     Pick(2).v128_bits.v[0], Pick(2).v128_bits.v[1],
                     Pick(2).v128_bits.v[2], Pick(2).v128_bits.v[3],
                     Pick(1).i32);
      break;
    }

    // The following opcodes are either never generated or should never be
    // executed.
    case Opcode::Block:
    case Opcode::Catch:
    case Opcode::Else:
    case Opcode::End:
    case Opcode::If:
    case Opcode::IfExcept:
    case Opcode::InterpData:
    case Opcode::Invalid:
    case Opcode::Loop:
    case Opcode::Rethrow:
    case Opcode::Throw:
    case Opcode::Try:
      WABT_UNREACHABLE;
      break;
  }
}

void Environment::Disassemble(Stream* stream,
                              IstreamOffset from,
                              IstreamOffset to) {
  /* TODO(binji): mark function entries */
  /* TODO(binji): track value stack size */
  if (from >= istream_->data.size()) {
    return;
  }
  to = std::min<IstreamOffset>(to, istream_->data.size());
  const uint8_t* istream = istream_->data.data();
  const uint8_t* pc = &istream[from];

  while (static_cast<IstreamOffset>(pc - istream) < to) {
    stream->Writef("%4" PRIzd "| ", pc - istream);

    Opcode opcode = ReadOpcode(&pc);
    assert(!opcode.IsInvalid());
    switch (opcode) {
      case Opcode::Select:
      case Opcode::V128BitSelect:
        stream->Writef("%s %%[-3], %%[-2], %%[-1]\n", opcode.GetName());
        break;

      case Opcode::Br:
        stream->Writef("%s @%u\n", opcode.GetName(), ReadU32(&pc));
        break;

      case Opcode::BrIf:
        stream->Writef("%s @%u, %%[-1]\n", opcode.GetName(), ReadU32(&pc));
        break;

      case Opcode::BrTable: {
        Index num_targets = ReadU32(&pc);
        IstreamOffset table_offset = ReadU32(&pc);
        stream->Writef("%s %%[-1], $#%" PRIindex ", table:$%u\n",
                       opcode.GetName(), num_targets, table_offset);
        break;
      }

      case Opcode::Nop:
      case Opcode::Return:
      case Opcode::Unreachable:
      case Opcode::Drop:
        stream->Writef("%s\n", opcode.GetName());
        break;

      case Opcode::MemorySize: {
        Index memory_index = ReadU32(&pc);
        stream->Writef("%s $%" PRIindex "\n", opcode.GetName(), memory_index);
        break;
      }

      case Opcode::I32Const:
        stream->Writef("%s $%u\n", opcode.GetName(), ReadU32(&pc));
        break;

      case Opcode::I64Const:
        stream->Writef("%s $%" PRIu64 "\n", opcode.GetName(), ReadU64(&pc));
        break;

      case Opcode::F32Const:
        stream->Writef("%s $%g\n", opcode.GetName(),
                       Bitcast<float>(ReadU32(&pc)));
        break;

      case Opcode::F64Const:
        stream->Writef("%s $%g\n", opcode.GetName(),
                       Bitcast<double>(ReadU64(&pc)));
        break;

      case Opcode::GetLocal:
      case Opcode::GetGlobal:
        stream->Writef("%s $%u\n", opcode.GetName(), ReadU32(&pc));
        break;

      case Opcode::SetLocal:
      case Opcode::SetGlobal:
      case Opcode::TeeLocal:
        stream->Writef("%s $%u, %%[-1]\n", opcode.GetName(), ReadU32(&pc));
        break;

      case Opcode::Call:
        stream->Writef("%s @%u\n", opcode.GetName(), ReadU32(&pc));
        break;

      case Opcode::CallIndirect: {
        Index table_index = ReadU32(&pc);
        stream->Writef("%s $%" PRIindex ":%u, %%[-1]\n", opcode.GetName(),
                       table_index, ReadU32(&pc));
        break;
      }

      case Opcode::InterpCallHost:
        stream->Writef("%s $%u\n", opcode.GetName(), ReadU32(&pc));
        break;

      case Opcode::I32AtomicLoad:
      case Opcode::I64AtomicLoad:
      case Opcode::I32AtomicLoad8U:
      case Opcode::I32AtomicLoad16U:
      case Opcode::I64AtomicLoad8U:
      case Opcode::I64AtomicLoad16U:
      case Opcode::I64AtomicLoad32U:
      case Opcode::I32Load8S:
      case Opcode::I32Load8U:
      case Opcode::I32Load16S:
      case Opcode::I32Load16U:
      case Opcode::I64Load8S:
      case Opcode::I64Load8U:
      case Opcode::I64Load16S:
      case Opcode::I64Load16U:
      case Opcode::I64Load32S:
      case Opcode::I64Load32U:
      case Opcode::I32Load:
      case Opcode::I64Load:
      case Opcode::F32Load:
      case Opcode::F64Load:
      case Opcode::V128Load: {
        Index memory_index = ReadU32(&pc);
        stream->Writef("%s $%" PRIindex ":%%[-1]+$%u\n", opcode.GetName(),
                       memory_index, ReadU32(&pc));
        break;
      }

      case Opcode::AtomicWake:
      case Opcode::I32AtomicStore:
      case Opcode::I64AtomicStore:
      case Opcode::I32AtomicStore8:
      case Opcode::I32AtomicStore16:
      case Opcode::I64AtomicStore8:
      case Opcode::I64AtomicStore16:
      case Opcode::I64AtomicStore32:
      case Opcode::I32AtomicRmwAdd:
      case Opcode::I64AtomicRmwAdd:
      case Opcode::I32AtomicRmw8UAdd:
      case Opcode::I32AtomicRmw16UAdd:
      case Opcode::I64AtomicRmw8UAdd:
      case Opcode::I64AtomicRmw16UAdd:
      case Opcode::I64AtomicRmw32UAdd:
      case Opcode::I32AtomicRmwSub:
      case Opcode::I64AtomicRmwSub:
      case Opcode::I32AtomicRmw8USub:
      case Opcode::I32AtomicRmw16USub:
      case Opcode::I64AtomicRmw8USub:
      case Opcode::I64AtomicRmw16USub:
      case Opcode::I64AtomicRmw32USub:
      case Opcode::I32AtomicRmwAnd:
      case Opcode::I64AtomicRmwAnd:
      case Opcode::I32AtomicRmw8UAnd:
      case Opcode::I32AtomicRmw16UAnd:
      case Opcode::I64AtomicRmw8UAnd:
      case Opcode::I64AtomicRmw16UAnd:
      case Opcode::I64AtomicRmw32UAnd:
      case Opcode::I32AtomicRmwOr:
      case Opcode::I64AtomicRmwOr:
      case Opcode::I32AtomicRmw8UOr:
      case Opcode::I32AtomicRmw16UOr:
      case Opcode::I64AtomicRmw8UOr:
      case Opcode::I64AtomicRmw16UOr:
      case Opcode::I64AtomicRmw32UOr:
      case Opcode::I32AtomicRmwXor:
      case Opcode::I64AtomicRmwXor:
      case Opcode::I32AtomicRmw8UXor:
      case Opcode::I32AtomicRmw16UXor:
      case Opcode::I64AtomicRmw8UXor:
      case Opcode::I64AtomicRmw16UXor:
      case Opcode::I64AtomicRmw32UXor:
      case Opcode::I32AtomicRmwXchg:
      case Opcode::I64AtomicRmwXchg:
      case Opcode::I32AtomicRmw8UXchg:
      case Opcode::I32AtomicRmw16UXchg:
      case Opcode::I64AtomicRmw8UXchg:
      case Opcode::I64AtomicRmw16UXchg:
      case Opcode::I64AtomicRmw32UXchg:
      case Opcode::I32Store8:
      case Opcode::I32Store16:
      case Opcode::I32Store:
      case Opcode::I64Store8:
      case Opcode::I64Store16:
      case Opcode::I64Store32:
      case Opcode::I64Store:
      case Opcode::F32Store:
      case Opcode::F64Store:
      case Opcode::V128Store: {
        Index memory_index = ReadU32(&pc);
        stream->Writef("%s $%" PRIindex ":%%[-2]+$%u, %%[-1]\n",
                       opcode.GetName(), memory_index, ReadU32(&pc));
        break;
      }

      case Opcode::I32AtomicWait:
      case Opcode::I64AtomicWait:
      case Opcode::I32AtomicRmwCmpxchg:
      case Opcode::I64AtomicRmwCmpxchg:
      case Opcode::I32AtomicRmw8UCmpxchg:
      case Opcode::I32AtomicRmw16UCmpxchg:
      case Opcode::I64AtomicRmw8UCmpxchg:
      case Opcode::I64AtomicRmw16UCmpxchg:
      case Opcode::I64AtomicRmw32UCmpxchg: {
        Index memory_index = ReadU32(&pc);
        stream->Writef("%s $%" PRIindex ":%%[-3]+$%u, %%[-2], %%[-1]\n",
                       opcode.GetName(), memory_index, ReadU32(&pc));
        break;
      }

      case Opcode::I32Add:
      case Opcode::I32Sub:
      case Opcode::I32Mul:
      case Opcode::I32DivS:
      case Opcode::I32DivU:
      case Opcode::I32RemS:
      case Opcode::I32RemU:
      case Opcode::I32And:
      case Opcode::I32Or:
      case Opcode::I32Xor:
      case Opcode::I32Shl:
      case Opcode::I32ShrU:
      case Opcode::I32ShrS:
      case Opcode::I32Eq:
      case Opcode::I32Ne:
      case Opcode::I32LtS:
      case Opcode::I32LeS:
      case Opcode::I32LtU:
      case Opcode::I32LeU:
      case Opcode::I32GtS:
      case Opcode::I32GeS:
      case Opcode::I32GtU:
      case Opcode::I32GeU:
      case Opcode::I32Rotr:
      case Opcode::I32Rotl:
      case Opcode::F32Add:
      case Opcode::F32Sub:
      case Opcode::F32Mul:
      case Opcode::F32Div:
      case Opcode::F32Min:
      case Opcode::F32Max:
      case Opcode::F32Copysign:
      case Opcode::F32Eq:
      case Opcode::F32Ne:
      case Opcode::F32Lt:
      case Opcode::F32Le:
      case Opcode::F32Gt:
      case Opcode::F32Ge:
      case Opcode::I64Add:
      case Opcode::I64Sub:
      case Opcode::I64Mul:
      case Opcode::I64DivS:
      case Opcode::I64DivU:
      case Opcode::I64RemS:
      case Opcode::I64RemU:
      case Opcode::I64And:
      case Opcode::I64Or:
      case Opcode::I64Xor:
      case Opcode::I64Shl:
      case Opcode::I64ShrU:
      case Opcode::I64ShrS:
      case Opcode::I64Eq:
      case Opcode::I64Ne:
      case Opcode::I64LtS:
      case Opcode::I64LeS:
      case Opcode::I64LtU:
      case Opcode::I64LeU:
      case Opcode::I64GtS:
      case Opcode::I64GeS:
      case Opcode::I64GtU:
      case Opcode::I64GeU:
      case Opcode::I64Rotr:
      case Opcode::I64Rotl:
      case Opcode::F64Add:
      case Opcode::F64Sub:
      case Opcode::F64Mul:
      case Opcode::F64Div:
      case Opcode::F64Min:
      case Opcode::F64Max:
      case Opcode::F64Copysign:
      case Opcode::F64Eq:
      case Opcode::F64Ne:
      case Opcode::F64Lt:
      case Opcode::F64Le:
      case Opcode::F64Gt:
      case Opcode::F64Ge:
      case Opcode::I8X16Add:
      case Opcode::I16X8Add:
      case Opcode::I32X4Add:
      case Opcode::I64X2Add:
      case Opcode::I8X16Sub:
      case Opcode::I16X8Sub:
      case Opcode::I32X4Sub:
      case Opcode::I64X2Sub:
      case Opcode::I8X16Mul:
      case Opcode::I16X8Mul:
      case Opcode::I32X4Mul:
      case Opcode::I8X16AddSaturateS:
      case Opcode::I8X16AddSaturateU:
      case Opcode::I16X8AddSaturateS:
      case Opcode::I16X8AddSaturateU:
      case Opcode::I8X16SubSaturateS:
      case Opcode::I8X16SubSaturateU:
      case Opcode::I16X8SubSaturateS:
      case Opcode::I16X8SubSaturateU:
      case Opcode::I8X16Shl:
      case Opcode::I16X8Shl:
      case Opcode::I32X4Shl:
      case Opcode::I64X2Shl:
      case Opcode::I8X16ShrS:
      case Opcode::I8X16ShrU:
      case Opcode::I16X8ShrS:
      case Opcode::I16X8ShrU:
      case Opcode::I32X4ShrS:
      case Opcode::I32X4ShrU:
      case Opcode::I64X2ShrS:
      case Opcode::I64X2ShrU:
      case Opcode::V128And:
      case Opcode::V128Or:
      case Opcode::V128Xor:
      case Opcode::I8X16Eq:
      case Opcode::I16X8Eq:
      case Opcode::I32X4Eq:
      case Opcode::F32X4Eq:
      case Opcode::F64X2Eq:
      case Opcode::I8X16Ne:
      case Opcode::I16X8Ne:
      case Opcode::I32X4Ne:
      case Opcode::F32X4Ne:
      case Opcode::F64X2Ne:
      case Opcode::I8X16LtS:
      case Opcode::I8X16LtU:
      case Opcode::I16X8LtS:
      case Opcode::I16X8LtU:
      case Opcode::I32X4LtS:
      case Opcode::I32X4LtU:
      case Opcode::F32X4Lt:
      case Opcode::F64X2Lt:
      case Opcode::I8X16LeS:
      case Opcode::I8X16LeU:
      case Opcode::I16X8LeS:
      case Opcode::I16X8LeU:
      case Opcode::I32X4LeS:
      case Opcode::I32X4LeU:
      case Opcode::F32X4Le:
      case Opcode::F64X2Le:
      case Opcode::I8X16GtS:
      case Opcode::I8X16GtU:
      case Opcode::I16X8GtS:
      case Opcode::I16X8GtU:
      case Opcode::I32X4GtS:
      case Opcode::I32X4GtU:
      case Opcode::F32X4Gt:
      case Opcode::F64X2Gt:
      case Opcode::I8X16GeS:
      case Opcode::I8X16GeU:
      case Opcode::I16X8GeS:
      case Opcode::I16X8GeU:
      case Opcode::I32X4GeS:
      case Opcode::I32X4GeU:
      case Opcode::F32X4Ge:
      case Opcode::F64X2Ge:
      case Opcode::F32X4Min:
      case Opcode::F64X2Min:
      case Opcode::F32X4Max:
      case Opcode::F64X2Max:
      case Opcode::F32X4Add:
      case Opcode::F64X2Add:
      case Opcode::F32X4Sub:
      case Opcode::F64X2Sub:
      case Opcode::F32X4Div:
      case Opcode::F64X2Div:
      case Opcode::F32X4Mul:
      case Opcode::F64X2Mul:
        stream->Writef("%s %%[-2], %%[-1]\n", opcode.GetName());
        break;

      case Opcode::I32Clz:
      case Opcode::I32Ctz:
      case Opcode::I32Popcnt:
      case Opcode::I32Eqz:
      case Opcode::I64Clz:
      case Opcode::I64Ctz:
      case Opcode::I64Popcnt:
      case Opcode::I64Eqz:
      case Opcode::F32Abs:
      case Opcode::F32Neg:
      case Opcode::F32Ceil:
      case Opcode::F32Floor:
      case Opcode::F32Trunc:
      case Opcode::F32Nearest:
      case Opcode::F32Sqrt:
      case Opcode::F64Abs:
      case Opcode::F64Neg:
      case Opcode::F64Ceil:
      case Opcode::F64Floor:
      case Opcode::F64Trunc:
      case Opcode::F64Nearest:
      case Opcode::F64Sqrt:
      case Opcode::I32TruncSF32:
      case Opcode::I32TruncUF32:
      case Opcode::I64TruncSF32:
      case Opcode::I64TruncUF32:
      case Opcode::F64PromoteF32:
      case Opcode::I32ReinterpretF32:
      case Opcode::I32TruncSF64:
      case Opcode::I32TruncUF64:
      case Opcode::I64TruncSF64:
      case Opcode::I64TruncUF64:
      case Opcode::F32DemoteF64:
      case Opcode::I64ReinterpretF64:
      case Opcode::I32WrapI64:
      case Opcode::F32ConvertSI64:
      case Opcode::F32ConvertUI64:
      case Opcode::F64ConvertSI64:
      case Opcode::F64ConvertUI64:
      case Opcode::F64ReinterpretI64:
      case Opcode::I64ExtendSI32:
      case Opcode::I64ExtendUI32:
      case Opcode::F32ConvertSI32:
      case Opcode::F32ConvertUI32:
      case Opcode::F32ReinterpretI32:
      case Opcode::F64ConvertSI32:
      case Opcode::F64ConvertUI32:
      case Opcode::I32TruncSSatF32:
      case Opcode::I32TruncUSatF32:
      case Opcode::I64TruncSSatF32:
      case Opcode::I64TruncUSatF32:
      case Opcode::I32TruncSSatF64:
      case Opcode::I32TruncUSatF64:
      case Opcode::I64TruncSSatF64:
      case Opcode::I64TruncUSatF64:
      case Opcode::I32Extend16S:
      case Opcode::I32Extend8S:
      case Opcode::I64Extend16S:
      case Opcode::I64Extend32S:
      case Opcode::I64Extend8S:
      case Opcode::I8X16Splat:
      case Opcode::I16X8Splat:
      case Opcode::I32X4Splat:
      case Opcode::I64X2Splat:
      case Opcode::F32X4Splat:
      case Opcode::F64X2Splat:
      case Opcode::I8X16Neg:
      case Opcode::I16X8Neg:
      case Opcode::I32X4Neg:
      case Opcode::I64X2Neg:
      case Opcode::V128Not:
      case Opcode::I8X16AnyTrue:
      case Opcode::I16X8AnyTrue:
      case Opcode::I32X4AnyTrue:
      case Opcode::I64X2AnyTrue:
      case Opcode::I8X16AllTrue:
      case Opcode::I16X8AllTrue:
      case Opcode::I32X4AllTrue:
      case Opcode::I64X2AllTrue:
      case Opcode::F32X4Neg:
      case Opcode::F64X2Neg:
      case Opcode::F32X4Abs:
      case Opcode::F64X2Abs:
      case Opcode::F32X4Sqrt:
      case Opcode::F64X2Sqrt:
      case Opcode::F32X4ConvertSI32X4:
      case Opcode::F32X4ConvertUI32X4:
      case Opcode::F64X2ConvertSI64X2:
      case Opcode::F64X2ConvertUI64X2:
      case Opcode::I32X4TruncSF32X4Sat:
      case Opcode::I32X4TruncUF32X4Sat:
      case Opcode::I64X2TruncSF64X2Sat:
      case Opcode::I64X2TruncUF64X2Sat:
        stream->Writef("%s %%[-1]\n", opcode.GetName());
        break;

      case Opcode::I8X16ExtractLaneS:
      case Opcode::I8X16ExtractLaneU:
      case Opcode::I16X8ExtractLaneS:
      case Opcode::I16X8ExtractLaneU:
      case Opcode::I32X4ExtractLane:
      case Opcode::I64X2ExtractLane:
      case Opcode::F32X4ExtractLane:
      case Opcode::F64X2ExtractLane: {
        stream->Writef("%s %%[-1] : (Lane imm: %d)\n", opcode.GetName(),
                       ReadU8(&pc));
        break;
      }

      case Opcode::I8X16ReplaceLane:
      case Opcode::I16X8ReplaceLane:
      case Opcode::I32X4ReplaceLane:
      case Opcode::I64X2ReplaceLane:
      case Opcode::F32X4ReplaceLane:
      case Opcode::F64X2ReplaceLane: {
        stream->Writef("%s %%[-1], %%[-2] : (Lane imm: %d)\n",
                       opcode.GetName(), ReadU8(&pc));
        break;
      }

      case Opcode::V8X16Shuffle:
        stream->Writef(
            "%s %%[-2], %%[-1] : (Lane imm: $0x%08x 0x%08x 0x%08x 0x%08x )\n",
            opcode.GetName(), ReadU32(&pc), ReadU32(&pc), ReadU32(&pc),
            ReadU32(&pc));
        break;

      case Opcode::MemoryGrow: {
        Index memory_index = ReadU32(&pc);
        stream->Writef("%s $%" PRIindex ":%%[-1]\n", opcode.GetName(),
                       memory_index);
        break;
      }

      case Opcode::InterpAlloca:
        stream->Writef("%s $%u\n", opcode.GetName(), ReadU32(&pc));
        break;

      case Opcode::InterpBrUnless:
        stream->Writef("%s @%u, %%[-1]\n", opcode.GetName(), ReadU32(&pc));
        break;

      case Opcode::InterpDropKeep: {
        uint32_t drop = ReadU32(&pc);
        uint32_t keep = ReadU32(&pc);
        stream->Writef("%s $%u $%u\n", opcode.GetName(), drop, keep);
        break;
      }

      case Opcode::InterpData: {
        uint32_t num_bytes = ReadU32(&pc);
        stream->Writef("%s $%u\n", opcode.GetName(), num_bytes);
        /* for now, the only reason this is emitted is for br_table, so display
         * it as a list of table entries */
        if (num_bytes % WABT_TABLE_ENTRY_SIZE == 0) {
          Index num_entries = num_bytes / WABT_TABLE_ENTRY_SIZE;
          for (Index i = 0; i < num_entries; ++i) {
            stream->Writef("%4" PRIzd "| ", pc - istream);
            IstreamOffset offset;
            uint32_t drop;
            uint32_t keep;
            read_table_entry_at(pc, &offset, &drop, &keep);
            stream->Writef("  entry %" PRIindex
                           ": offset: %u drop: %u keep: %u\n",
                           i, offset, drop, keep);
            pc += WABT_TABLE_ENTRY_SIZE;
          }
        } else {
          /* just skip those data bytes */
          pc += num_bytes;
        }

        break;
      }

      case Opcode::V128Const: {
        stream->Writef("%s $0x%08x 0x%08x 0x%08x 0x%08x\n", opcode.GetName(),
                       ReadU32(&pc), ReadU32(&pc), ReadU32(&pc), ReadU32(&pc));

        break;
      }
      // The following opcodes are either never generated or should never be
      // executed.
      case Opcode::Block:
      case Opcode::Catch:
      case Opcode::Else:
      case Opcode::End:
      case Opcode::If:
      case Opcode::IfExcept:
      case Opcode::Invalid:
      case Opcode::Loop:
      case Opcode::Rethrow:
      case Opcode::Throw:
      case Opcode::Try:
        WABT_UNREACHABLE;
        break;
    }
  }
}

void Environment::DisassembleModule(Stream* stream, Module* module) {
  assert(!module->is_host);
  auto* defined_module = cast<DefinedModule>(module);
  Disassemble(stream, defined_module->istream_start,
              defined_module->istream_end);
}

static void PrintCallFrame(Stream* s, Environment* e, IstreamOffset pc) {
  DefinedFunc* best_fn = nullptr;

  for (Index i = 0; i < e->GetFuncCount(); i++) {
    Func* fn = e->GetFunc(i);

    if (fn->is_host) continue;

    DefinedFunc* dfn = cast<DefinedFunc>(fn);

    if (dfn->offset > pc) continue;
    if (best_fn && best_fn->offset > dfn->offset) continue;

    best_fn = dfn;
  }

  if (best_fn) {
    s->Writef("  at %s [@%u]\n", best_fn->dbg_name_.c_str(), pc);
  } else {
    s->Writef("  at ??? [@%u]\n", pc);
  }
}

void ExecResult::PrintCallStack(Stream* s, Environment* e) {
  for (auto it = call_stack.rbegin(); it != call_stack.rend(); ++it) {
    PrintCallFrame(s, e, *it);
  }
}

Executor::Executor(Environment* env,
                   Stream* trace_stream,
                   const Thread::Options& options)
    : env_(env), trace_stream_(trace_stream), thread_(env, options) {}

ExecResult Executor::RunFunction(Index func_index, const TypedValues& args) {
  ExecResult exec_result;
  Func* func = env_->GetFunc(func_index);
  FuncSignature* sig = env_->GetFuncSignature(func->sig_index);

  thread_.Reset();
  exec_result.result = PushArgs(sig, args);
  if (exec_result.result == Result::Ok) {
    exec_result.result =
        func->is_host ? thread_.CallHost(cast<HostFunc>(func))
                      : RunDefinedFunction(cast<DefinedFunc>(func)->offset);
    if (exec_result.result == Result::Ok) {
      CopyResults(sig, &exec_result.values);
    }
  }

<<<<<<< HEAD
  exec_result.call_stack.assign(thread_.call_stack_.begin(), thread_.call_stack_.begin() + thread_.call_stack_top_);
  exec_result.call_stack.push_back(thread_.pc_);

  thread_.Reset();
=======
>>>>>>> ad864f79
  return exec_result;
}

ExecResult Executor::RunStartFunction(DefinedModule* module) {
  if (module->start_func_index == kInvalidIndex) {
    return ExecResult(Result::Ok);
  }

  if (trace_stream_) {
    trace_stream_->Writef(">>> running start function:\n");
  }

  TypedValues args;
  ExecResult exec_result = RunFunction(module->start_func_index, args);
  assert(exec_result.values.size() == 0);
  return exec_result;
}

ExecResult Executor::RunExport(const Export* export_, const TypedValues& args) {
  if (trace_stream_) {
    trace_stream_->Writef(">>> running export \"" PRIstringview "\":\n",
                          WABT_PRINTF_STRING_VIEW_ARG(export_->name));
  }

  assert(export_->kind == ExternalKind::Func);
  return RunFunction(export_->index, args);
}

ExecResult Executor::RunExportByName(Module* module,
                                     string_view name,
                                     const TypedValues& args) {
  Export* export_ = module->GetExport(name);
  if (!export_) {
    return ExecResult(Result::UnknownExport);
  }
  if (export_->kind != ExternalKind::Func) {
    return ExecResult(Result::ExportKindMismatch);
  }
  return RunExport(export_, args);
}

Result Executor::RunDefinedFunction(IstreamOffset function_offset) {
  Result result = Result::Ok;
  thread_.set_pc(function_offset);
  if (trace_stream_) {
    const int kNumInstructions = 1;
    while (result == Result::Ok) {
      thread_.Trace(trace_stream_);
      result = thread_.Run(kNumInstructions);
    }
  } else {
    const int kNumInstructions = 1000;
    while (result == Result::Ok) {
      result = thread_.Run(kNumInstructions);
    }
  }
  if (result != Result::Returned) {
    return result;
  }
  // Use OK instead of RETURNED for consistency.
  return Result::Ok;
}

Result Executor::PushArgs(const FuncSignature* sig, const TypedValues& args) {
  if (sig->param_types.size() != args.size()) {
    return Result::ArgumentTypeMismatch;
  }

  for (size_t i = 0; i < sig->param_types.size(); ++i) {
    if (sig->param_types[i] != args[i].type) {
      return Result::ArgumentTypeMismatch;
    }

    Result result = thread_.Push(args[i].value);
    if (result != Result::Ok) {
      return result;
    }
  }
  return Result::Ok;
}

void Executor::CopyResults(const FuncSignature* sig, TypedValues* out_results) {
  size_t expected_results = sig->result_types.size();
  assert(expected_results == thread_.NumValues());

  out_results->clear();
  for (size_t i = 0; i < expected_results; ++i)
    out_results->emplace_back(sig->result_types[i], thread_.ValueAt(i));
}

}  // namespace interp
}  // namespace wabt<|MERGE_RESOLUTION|>--- conflicted
+++ resolved
@@ -4690,13 +4690,9 @@
     }
   }
 
-<<<<<<< HEAD
   exec_result.call_stack.assign(thread_.call_stack_.begin(), thread_.call_stack_.begin() + thread_.call_stack_top_);
   exec_result.call_stack.push_back(thread_.pc_);
 
-  thread_.Reset();
-=======
->>>>>>> ad864f79
   return exec_result;
 }
 
