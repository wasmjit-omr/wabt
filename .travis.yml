--- conflicted
+++ resolved
@@ -42,25 +42,10 @@
       dist: trusty
       sudo: required
       compiler: clang
-<<<<<<< HEAD
-      # ubsan requires a newer clang for blacklisting to work.
-      addons:
-        apt:
-          sources:
-            - ubuntu-toolchain-r-test
-            - llvm-toolchain-precise-3.6
-          packages:
-            - clang-3.6
-          env:
-            - SANITIZER=ubsan MATRIX_EVAL="CC=clang-3.6 && CC=clang++-3.6"
+      env: SANITIZER=ubsan
 # Disabled because tests are too slow
 #    - os: osx
 #      compiler: clang
-=======
-      env: SANITIZER=ubsan
-    - os: osx
-      compiler: clang
->>>>>>> 8bcd84f3
 
   # Allow failures on the Mac bots. We'd rather not, but they are quite slow.
 #  allow_failures:
