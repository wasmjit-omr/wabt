#
# Copyright 2016 WebAssembly Community Group participants
#
# Licensed under the Apache License, Version 2.0 (the "License");
# you may not use this file except in compliance with the License.
# You may obtain a copy of the License at
#
#     http://www.apache.org/licenses/LICENSE-2.0
#
# Unless required by applicable law or agreed to in writing, software
# distributed under the License is distributed on an "AS IS" BASIS,
# WITHOUT WARRANTIES OR CONDITIONS OF ANY KIND, either express or implied.
# See the License for the specific language governing permissions and
# limitations under the License.
#

cmake_minimum_required(VERSION 2.6)
project(WABT)

option(BUILD_TESTS "Build GTest-based tests" ON)
option(RUN_RE2C "Run re2c" ON)
option(USE_ASAN "Use address sanitizer" OFF)
option(USE_MSAN "Use memory sanitizer" OFF)
option(USE_LSAN "Use leak sanitizer" OFF)
option(USE_UBSAN "Use undefined behavior sanitizer" OFF)
option(CODE_COVERAGE "Build with code coverage enabled" OFF)
option(WITH_EXCEPTIONS "Build with exceptions enabled" ON)

set(OMR_DDR OFF CACHE BOOL "Enable DDR")
set(OMR_EXAMPLE OFF CACHE BOOL "")
set(OMR_JIT  ON CACHE BOOL "")
set(OMR_JITBUILDER ON CACHE BOOL "")
set(OMR_GC OFF CACHE BOOL "")
set(OMR_PORT ON CACHE BOOL "")
set(OMR_THREAD ON CACHE BOOL "")
set(OMR_TEST_COMPILER OFF CACHE BOOL "")
set(OMR_OMRSIG OFF CACHE BOOL "")
set(OMR_FVTEST OFF CACHE BOOL "")
set(OMR_GC_SEGREGATED_HEAP OFF CACHE BOOL "")
set(OMR_GC_MODRON_SCAVENGER OFF CACHE BOOL "")
set(OMR_GC_MODRON_CONCURRENT_MARK OFF CACHE BOOL "")
set(OMR_THR_CUSTOM_SPIN_OPTIONS OFF CACHE BOOL "")
set(OMR_NOTIFY_POLICY_CONTROL OFF CACHE BOOL "")
set(OMR_THR_SPIN_WAKE_CONTROL OFF CACHE BOOL "")
set(OMR_THR_SPIN_CODE_REFACTOR OFF CACHE BOOL "")
set(OMR_THR_FORK_SUPPORT OFF CACHE BOOL "")
set(OMR_WARNINGS_AS_ERRORS OFF CACHE BOOL "")

if (${CMAKE_C_COMPILER_ID} STREQUAL "Clang")
  set(COMPILER_IS_CLANG 1)
  set(COMPILER_IS_GNU 0)
  set(COMPILER_IS_MSVC 0)
elseif (${CMAKE_C_COMPILER_ID} STREQUAL "GNU")
  set(COMPILER_IS_CLANG 0)
  set(COMPILER_IS_GNU 1)
  set(COMPILER_IS_MSVC 0)
elseif (${CMAKE_C_COMPILER_ID} STREQUAL "MSVC")
  set(COMPILER_IS_CLANG 0)
  set(COMPILER_IS_GNU 0)
  set(COMPILER_IS_MSVC 1)
elseif (${CMAKE_SYSTEM_NAME} STREQUAL "Emscripten")
  set(COMPILER_IS_CLANG 1)
  set(COMPILER_IS_GNU 0)
  set(COMPILER_IS_MSVC 0)
else ()
  set(COMPILER_IS_CLANG 0)
  set(COMPILER_IS_GNU 0)
  set(COMPILER_IS_MSVC 0)
endif ()

include(CheckIncludeFile)
include(CheckSymbolExists)

check_include_file("alloca.h" HAVE_ALLOCA_H)
check_include_file("unistd.h" HAVE_UNISTD_H)
check_symbol_exists(snprintf "stdio.h" HAVE_SNPRINTF)
check_symbol_exists(sysconf "unistd.h" HAVE_SYSCONF)
check_symbol_exists(strcasecmp "strings.h" HAVE_STRCASECMP)

if (WIN32)
  check_symbol_exists(ENABLE_VIRTUAL_TERMINAL_PROCESSING "windows.h" HAVE_WIN32_VT100)
endif ()

if (EMSCRIPTEN)
  set(SIZEOF_SSIZE_T 4)
  set(SIZEOF_SIZE_T 4)
else ()
  include(CheckTypeSize)
  check_type_size(ssize_t SSIZE_T)
  check_type_size(size_t SIZEOF_SIZE_T)
endif ()

configure_file(
  ${WABT_SOURCE_DIR}/src/config.h.in
  ${WABT_BINARY_DIR}/config.h
)

include_directories(${WABT_SOURCE_DIR} ${WABT_BINARY_DIR})

if (COMPILER_IS_MSVC)
  # disable warning C4018: signed/unsigned mismatch
  # disable warning C4056, C4756: overflow in floating-point constant arithmetic
  #   seems to not like float compare w/ HUGE_VALF; bug?
  # disable warnings C4267 and C4244: conversion/truncation from larger to smaller type.
  # disable warning C4800: implicit conversion from larger int to bool
  set(CMAKE_CXX_FLAGS "${CMAKE_CXX_FLAGS} -W3 -wd4018 -wd4056 -wd4756 -wd4267 -wd4244 -wd4800 -WX -D_CRT_SECURE_NO_WARNINGS -D_SCL_SECURE_NO_WARNINGS")

  if (NOT WITH_EXCEPTIONS)
    # disable exception use in C++ library
    set(CMAKE_CXX_FLAGS "${CMAKE_CXX_FLAGS} -D_HAS_EXCEPTIONS=0")
  endif ()
else ()
  # disable -Wunused-parameter: this is really common when implementing
  #   interfaces, etc.
  # disable -Wpointer-arith: this is a GCC extension, and doesn't work in MSVC.
  set(CMAKE_CXX_FLAGS "${CMAKE_CXX_FLAGS} -Wall -Wextra -Wno-unused-parameter -Wpointer-arith -g -std=c++11 -Wold-style-cast -Wuninitialized")

  if (NOT WITH_EXCEPTIONS)
      set(CMAKE_CXX_FLAGS "${CMAKE_CXX_FLAGS} -fno-exceptions")
  endif ()

  # Need to define __STDC_*_MACROS because C99 specifies that C++ shouldn't
  # define format (e.g. PRIu64) or limit (e.g. UINT32_MAX) macros without the
  # definition, and some libcs (e.g. glibc2.17 and earlier) follow that.
  set(CMAKE_CXX_FLAGS "${CMAKE_CXX_FLAGS} -D__STDC_LIMIT_MACROS=1 -D__STDC_FORMAT_MACROS=1")

  if (MINGW)
    # _POSIX is needed to ensure we use mingw printf
    # instead of the VC runtime one.
    set(CMAKE_CXX_FLAGS "${CMAKE_CXX_FLAGS} -D_POSIX")
  endif ()

  if (COMPILER_IS_GNU)
    # disable -Wclobbered: it seems to be guessing incorrectly about a local
    # variable being clobbered by longjmp.
    set(CMAKE_CXX_FLAGS "${CMAKE_CXX_FLAGS} -Wno-clobbered")
  endif ()

  if (NOT EMSCRIPTEN)
    # try to get the target architecture by compiling a dummy.c file and
    # checking the architecture using the file command.
    file(WRITE ${WABT_BINARY_DIR}/dummy.c "main(){}")
    try_compile(
      COMPILE_OK
      ${WABT_BINARY_DIR}
      ${WABT_BINARY_DIR}/dummy.c
      COPY_FILE ${WABT_BINARY_DIR}/dummy
    )
    if (COMPILE_OK)
      execute_process(
        COMMAND file ${WABT_BINARY_DIR}/dummy
        RESULT_VARIABLE FILE_RESULT
        OUTPUT_VARIABLE FILE_OUTPUT
        ERROR_QUIET
      )

      if (FILE_RESULT EQUAL 0)
        if (${FILE_OUTPUT} MATCHES "x86[-_]64")
          set(TARGET_ARCH "x86-64")
        elseif (${FILE_OUTPUT} MATCHES "Intel 80386")
          set(TARGET_ARCH "i386")
        elseif (${FILE_OUTPUT} MATCHES "ARM")
          set(TARGET_ARCH "ARM")
        else ()
          message(WARNING "Unknown target architecture!")
        endif ()
      else ()
        message(WARNING "Error running file on dummy executable")
      endif ()
    else ()
      message(WARNING "Error compiling dummy.c file")
    endif ()

    if (TARGET_ARCH STREQUAL "i386")
      # wasm doesn't allow for x87 floating point math
      set(CMAKE_CXX_FLAGS "${CMAKE_CXX_FLAGS} -msse2 -mfpmath=sse")
    endif ()
  endif ()
endif ()

set(USE_SANITIZER FALSE)

function(SANITIZER NAME FLAGS)
  if (${NAME})
    if (USE_SANITIZER)
      message(FATAL_ERROR "Only one sanitizer allowed")
    endif ()
    set(USE_SANITIZER TRUE PARENT_SCOPE)
    set(CMAKE_C_FLAGS "${CMAKE_C_FLAGS} ${FLAGS}" PARENT_SCOPE)
    set(CMAKE_CXX_FLAGS "${CMAKE_CXX_FLAGS} ${FLAGS}" PARENT_SCOPE)
  endif ()
endfunction()
SANITIZER(USE_ASAN "-fsanitize=address")
SANITIZER(USE_MSAN "-fsanitize=memory")
SANITIZER(USE_LSAN "-fsanitize=leak")

if (USE_UBSAN)
  # -fno-sanitize-recover was deprecated, see if we are compiling with a newer
  # clang that requires -fno-sanitize-recover=all.
  set(UBSAN_BLACKLIST ${WABT_SOURCE_DIR}/ubsan.blacklist)
  include(CheckCXXCompilerFlag)
  CHECK_CXX_COMPILER_FLAG("-fsanitize=undefined -fno-sanitize-recover -Wall -Werror" HAS_UBSAN_RECOVER_BARE)
  if (HAS_UBSAN_RECOVER_BARE)
    SANITIZER(USE_UBSAN "-fsanitize=undefined -fno-sanitize-recover -fsanitize-blacklist=${UBSAN_BLACKLIST}")
  endif ()
  CHECK_CXX_COMPILER_FLAG("-fsanitize=undefined -fno-sanitize-recover=all -Wall -Werror" HAS_UBSAN_RECOVER_ALL)
  if (HAS_UBSAN_RECOVER_ALL)
    SANITIZER(USE_UBSAN "-fsanitize=undefined -fno-sanitize-recover=all -fsanitize-blacklist=${UBSAN_BLACKLIST}")
  endif ()
  if (NOT USE_SANITIZER)
    message(FATAL_ERROR "UBSAN is not supported")
  endif ()
endif ()

set(CMAKE_MODULE_PATH ${CMAKE_MODULE_PATH} ${WABT_SOURCE_DIR}/cmake)
find_package(RE2C)
if (RUN_RE2C AND RE2C_EXECUTABLE AND (NOT ${RE2C_VERSION} VERSION_LESS "0.16"))
  message(STATUS "Using generated re2c lexer")
  set(WAST_LEXER_CC ${WABT_SOURCE_DIR}/src/wast-lexer.cc)
  set(WAST_LEXER_GEN_CC ${WABT_BINARY_DIR}/wast-lexer-gen.cc)
  RE2C_TARGET(
    NAME WAST_LEXER_GEN_CC
    INPUT ${WAST_LEXER_CC}
    OUTPUT ${WAST_LEXER_GEN_CC}
    OPTIONS -bc8 -W -Werror
  )
else ()
  message(STATUS "Using prebuilt re2c lexer")
  set(WAST_LEXER_GEN_CC src/prebuilt/wast-lexer-gen.cc)
endif ()

add_custom_target(everything)

add_library(libwabt STATIC
  src/token.cc
  src/opcode.cc
  src/error-handler.cc
  src/hash-util.cc
  src/filenames.cc
  src/string-view.cc
  src/ir.cc
  src/expr-visitor.cc
  src/lexer-source.cc
  src/lexer-source-line-finder.cc
  src/wast-parser-lexer-shared.cc
  ${WAST_LEXER_GEN_CC}
  src/wast-parser.cc
  src/type-checker.cc
  src/validator.cc

  src/binary-reader.cc
  src/binary-reader-logging.cc
  src/binary-writer.cc
  src/binary-writer-spec.cc
  src/binary-reader-ir.cc
  src/binding-hash.cc
  src/wat-writer.cc
  src/interp.cc
  src/binary-reader-interp.cc
  src/apply-names.cc
  src/generate-names.cc
  src/resolve-names.cc

  src/binary.cc
  src/color.cc
  src/common.cc
  src/config.cc
  src/feature.cc
  src/leb128.cc
  src/literal.cc
  src/option-parser.cc
  src/stream.cc
  src/tracing.cc
  src/utf8.cc
)
set_target_properties(libwabt PROPERTIES OUTPUT_NAME wabt)

function(add_omr)
  # Disable warnings when building all OMR components since OMR is more lax about some warnings.
  # Since this logic is inside a function, this only applies within the scope of the OMR CMake
  # files.
  set(CMAKE_CXX_FLAGS "${CMAKE_CXX_FLAGS} -w")

  add_subdirectory(third_party/omr/example/glue EXCLUDE_FROM_ALL)
  add_subdirectory(third_party/omr EXCLUDE_FROM_ALL)
endfunction()

add_omr()
add_subdirectory(src/jit)
target_link_libraries(libwabt PUBLIC wabtjit)

if (NOT EMSCRIPTEN)
  if (CODE_COVERAGE)
<<<<<<< HEAD
    set(CMAKE_CXX_FLAGS "${CMAKE_CXX_FLAGS} \"-fprofile-arcs -ftest-coverage\"")
    link_libraries(gcov)
=======
    add_definitions("-fprofile-arcs -ftest-coverage")
    if (COMPILER_IS_CLANG)
      set(CMAKE_EXE_LINKER_FLAGS "--coverage")
    else ()
      link_libraries(gcov)
    endif ()
>>>>>>> 59341472
  endif ()

  function(wabt_executable name)
    # ARGV contains all arguments; remove the first one, ${name}, so it's just
    # a list of sources.
    list(REMOVE_AT ARGV 0)

    add_executable(${name} ${ARGV})
    add_dependencies(everything ${name})
    target_link_libraries(${name} libwabt)
    set_property(TARGET ${name} PROPERTY CXX_STANDARD 11)
    set_property(TARGET ${name} PROPERTY CXX_STANDARD_REQUIRED ON)
    list(APPEND WABT_EXECUTABLES ${name})
    set(WABT_EXECUTABLES ${WABT_EXECUTABLES} PARENT_SCOPE)

    add_custom_target(${name}-copy-to-bin ALL
      COMMAND ${CMAKE_COMMAND} -E make_directory ${WABT_SOURCE_DIR}/bin
      COMMAND ${CMAKE_COMMAND} -E copy $<TARGET_FILE:${name}> ${WABT_SOURCE_DIR}/bin
      DEPENDS ${name}
    )
  endfunction()

  # wat2wasm
  wabt_executable(wat2wasm src/tools/wat2wasm.cc)

  # wast2json
  wabt_executable(wast2json src/tools/wast2json.cc)

  # wasm2wat
  wabt_executable(wasm2wat src/tools/wasm2wat.cc)

  # wasm-opcodecnt
  wabt_executable(wasm-opcodecnt
    src/tools/wasm-opcodecnt.cc src/binary-reader-opcnt.cc)

  # wasm-objdump
  wabt_executable(wasm-objdump
    src/tools/wasm-objdump.cc src/binary-reader-objdump.cc)

  # wasm-link
  wabt_executable(wasm-link src/tools/wasm-link.cc src/binary-reader-linker.cc)

  # wasm-interp
  wabt_executable(wasm-interp src/tools/wasm-interp.cc)
  if (COMPILER_IS_CLANG OR COMPILER_IS_GNU)
    target_link_libraries(wasm-interp m)
  endif ()

  # spectest-interp
  wabt_executable(spectest-interp src/tools/spectest-interp.cc)
  if (COMPILER_IS_CLANG OR COMPILER_IS_GNU)
    target_link_libraries(spectest-interp m)
  endif ()

  # wat-desugar
  wabt_executable(wat-desugar src/tools/wat-desugar.cc)

  # wasm-validate
  wabt_executable(wasm-validate src/tools/wasm-validate.cc)

  find_package(Threads)
  if (BUILD_TESTS)
    if (NOT EXISTS ${CMAKE_CURRENT_SOURCE_DIR}/third_party/gtest/googletest)
      message(FATAL_ERROR "Can't find third_party/gtest. Run git submodule update --init, or disable with CMake -DBUILD_TESTS=OFF.")
    endif ()

    include_directories(
      third_party/gtest/googletest
      third_party/gtest/googletest/include
    )

    # gtest
    add_library(libgtest STATIC
      third_party/gtest/googletest/src/gtest-all.cc
    )

    # hexfloat-test
    set(HEXFLOAT_TEST_SRCS
      src/literal.cc
      test/hexfloat.cc
      third_party/gtest/googletest/src/gtest_main.cc
    )
    add_executable(hexfloat_test ${HEXFLOAT_TEST_SRCS})
    add_dependencies(everything hexfloat_test)
    target_link_libraries(hexfloat_test libgtest ${CMAKE_THREAD_LIBS_INIT})
    set_property(TARGET hexfloat_test PROPERTY CXX_STANDARD 11)
    set_property(TARGET hexfloat_test PROPERTY CXX_STANDARD_REQUIRED ON)

    # wabt-unittests
    set(UNITTESTS_SRCS
      src/test-circular-array.cc
      src/test-intrusive-list.cc
      src/test-string-view.cc
      src/test-filenames.cc
      src/test-utf8.cc
      src/test-wast-parser.cc
      third_party/gtest/googletest/src/gtest_main.cc
    )
    wabt_executable(wabt-unittests ${UNITTESTS_SRCS})
    target_link_libraries(wabt-unittests libgtest ${CMAKE_THREAD_LIBS_INIT})
  endif ()

  if (NOT CMAKE_VERSION VERSION_LESS "3.2")
    set(USES_TERMINAL USES_TERMINAL)
  endif ()

  # test running
  find_package(PythonInterp 2.7 REQUIRED)
  set(RUN_TESTS_PY ${WABT_SOURCE_DIR}/test/run-tests.py)
  add_custom_target(run-tests
    COMMAND ${PYTHON_EXECUTABLE} ${RUN_TESTS_PY} --bindir ${CMAKE_BINARY_DIR}
    DEPENDS ${WABT_EXECUTABLES}
    WORKING_DIRECTORY ${WABT_SOURCE_DIR}
    ${USES_TERMINAL}
  )

  # install
  install(TARGETS ${WABT_EXECUTABLES} DESTINATION bin)

else ()
  # emscripten stuff

  # just dump everything into one binary so we can reference it from JavaScript
  set(CMAKE_CXX_FLAGS "${CMAKE_CXX_FLAGS} -Wno-warn-absolute-paths")
  add_executable(libwabtjs src/emscripten-helpers.cc)
  add_dependencies(everything libwabtjs)
  target_link_libraries(libwabtjs libwabt)
  set_target_properties(libwabtjs PROPERTIES OUTPUT_NAME libwabt)

  set(WABT_PRE_JS ${WABT_SOURCE_DIR}/src/wabt.pre.js)
  set(WABT_POST_JS ${WABT_SOURCE_DIR}/src/wabt.post.js)
  set(EMSCRIPTEN_EXPORTED_JSON ${WABT_SOURCE_DIR}/src/emscripten-exported.json)

  set(LIBWABT_LINK_FLAGS
    --memory-init-file 0
    --pre-js ${WABT_PRE_JS}
    --post-js ${WABT_POST_JS}
    -s EXPORTED_FUNCTIONS=\"@${EMSCRIPTEN_EXPORTED_JSON}\"
    -s RESERVED_FUNCTION_POINTERS=10
    -s NO_EXIT_RUNTIME=1
  )
  string(REPLACE ";" " " LIBWABT_LINK_FLAGS_STR "${LIBWABT_LINK_FLAGS}")

  set_target_properties(libwabtjs
    PROPERTIES
    LINK_FLAGS "${LIBWABT_LINK_FLAGS_STR}"
    LINK_DEPENDS "${WABT_PRE_JS};${WABT_POST_JS};${EMSCRIPTEN_EXPORTED_JSON}"
  )
endif ()<|MERGE_RESOLUTION|>--- conflicted
+++ resolved
@@ -291,17 +291,12 @@
 
 if (NOT EMSCRIPTEN)
   if (CODE_COVERAGE)
-<<<<<<< HEAD
     set(CMAKE_CXX_FLAGS "${CMAKE_CXX_FLAGS} \"-fprofile-arcs -ftest-coverage\"")
-    link_libraries(gcov)
-=======
-    add_definitions("-fprofile-arcs -ftest-coverage")
     if (COMPILER_IS_CLANG)
       set(CMAKE_EXE_LINKER_FLAGS "--coverage")
     else ()
       link_libraries(gcov)
     endif ()
->>>>>>> 59341472
   endif ()
 
   function(wabt_executable name)
