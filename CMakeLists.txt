#
# Copyright 2016 WebAssembly Community Group participants
#
# Licensed under the Apache License, Version 2.0 (the "License");
# you may not use this file except in compliance with the License.
# You may obtain a copy of the License at
#
#     http://www.apache.org/licenses/LICENSE-2.0
#
# Unless required by applicable law or agreed to in writing, software
# distributed under the License is distributed on an "AS IS" BASIS,
# WITHOUT WARRANTIES OR CONDITIONS OF ANY KIND, either express or implied.
# See the License for the specific language governing permissions and
# limitations under the License.
#

cmake_minimum_required(VERSION 2.6)
project(WABT)

option(BUILD_TESTS "Build GTest-based tests" ON)
option(BUILD_TOOLS "Build wabt commandline tools" ON)
option(RUN_RE2C "Run re2c" ON)
option(USE_ASAN "Use address sanitizer" OFF)
option(USE_MSAN "Use memory sanitizer" OFF)
option(USE_LSAN "Use leak sanitizer" OFF)
option(USE_UBSAN "Use undefined behavior sanitizer" OFF)
option(CODE_COVERAGE "Build with code coverage enabled" OFF)
option(WITH_EXCEPTIONS "Build with exceptions enabled" ON)

set(OMR_DDR OFF CACHE BOOL "Enable DDR")
set(OMR_EXAMPLE OFF CACHE BOOL "")
set(OMR_JIT  ON CACHE BOOL "")
set(OMR_JITBUILDER ON CACHE BOOL "")
set(OMR_GC OFF CACHE BOOL "")
set(OMR_PORT ON CACHE BOOL "")
set(OMR_THREAD ON CACHE BOOL "")
set(OMR_TEST_COMPILER OFF CACHE BOOL "")
set(OMR_OMRSIG OFF CACHE BOOL "")
set(OMR_FVTEST OFF CACHE BOOL "")
set(OMR_GC_SEGREGATED_HEAP OFF CACHE BOOL "")
set(OMR_GC_MODRON_SCAVENGER OFF CACHE BOOL "")
set(OMR_GC_MODRON_CONCURRENT_MARK OFF CACHE BOOL "")
set(OMR_THR_CUSTOM_SPIN_OPTIONS OFF CACHE BOOL "")
set(OMR_NOTIFY_POLICY_CONTROL OFF CACHE BOOL "")
set(OMR_THR_SPIN_WAKE_CONTROL OFF CACHE BOOL "")
set(OMR_THR_SPIN_CODE_REFACTOR OFF CACHE BOOL "")
set(OMR_THR_FORK_SUPPORT OFF CACHE BOOL "")
set(OMR_WARNINGS_AS_ERRORS OFF CACHE BOOL "")

if (${CMAKE_C_COMPILER_ID} STREQUAL "Clang")
  set(COMPILER_IS_CLANG 1)
  set(COMPILER_IS_GNU 0)
  set(COMPILER_IS_MSVC 0)
elseif (${CMAKE_C_COMPILER_ID} STREQUAL "GNU")
  set(COMPILER_IS_CLANG 0)
  set(COMPILER_IS_GNU 1)
  set(COMPILER_IS_MSVC 0)
elseif (${CMAKE_C_COMPILER_ID} STREQUAL "MSVC")
  set(COMPILER_IS_CLANG 0)
  set(COMPILER_IS_GNU 0)
  set(COMPILER_IS_MSVC 1)
elseif (${CMAKE_SYSTEM_NAME} STREQUAL "Emscripten")
  set(COMPILER_IS_CLANG 1)
  set(COMPILER_IS_GNU 0)
  set(COMPILER_IS_MSVC 0)
else ()
  set(COMPILER_IS_CLANG 0)
  set(COMPILER_IS_GNU 0)
  set(COMPILER_IS_MSVC 0)
endif ()

include(CheckIncludeFile)
include(CheckSymbolExists)

check_include_file("alloca.h" HAVE_ALLOCA_H)
check_include_file("unistd.h" HAVE_UNISTD_H)
check_symbol_exists(snprintf "stdio.h" HAVE_SNPRINTF)
check_symbol_exists(sysconf "unistd.h" HAVE_SYSCONF)
check_symbol_exists(strcasecmp "strings.h" HAVE_STRCASECMP)

if (WIN32)
  check_symbol_exists(ENABLE_VIRTUAL_TERMINAL_PROCESSING "windows.h" HAVE_WIN32_VT100)
endif ()

include(CheckTypeSize)
check_type_size(ssize_t SSIZE_T)
check_type_size(size_t SIZEOF_SIZE_T)

configure_file(
  ${WABT_SOURCE_DIR}/src/config.h.in
  ${WABT_BINARY_DIR}/config.h
)

include_directories(${WABT_SOURCE_DIR} ${WABT_BINARY_DIR})

if (COMPILER_IS_MSVC)
  # disable warning C4018: signed/unsigned mismatch
  # disable warning C4056, C4756: overflow in floating-point constant arithmetic
  #   seems to not like float compare w/ HUGE_VALF; bug?
  # disable warnings C4267 and C4244: conversion/truncation from larger to smaller type.
  # disable warning C4800: implicit conversion from larger int to bool
  set(CMAKE_CXX_FLAGS "${CMAKE_CXX_FLAGS} -W3 -wd4018 -wd4056 -wd4756 -wd4267 -wd4244 -wd4800 -WX -D_CRT_SECURE_NO_WARNINGS -D_SCL_SECURE_NO_WARNINGS")

  if (NOT WITH_EXCEPTIONS)
    # disable exception use in C++ library
    set(CMAKE_CXX_FLAGS "${CMAKE_CXX_FLAGS} -D_HAS_EXCEPTIONS=0")
  endif ()
else ()
  # disable -Wunused-parameter: this is really common when implementing
  #   interfaces, etc.
  # disable -Wpointer-arith: this is a GCC extension, and doesn't work in MSVC.
<<<<<<< HEAD
  set(CMAKE_CXX_FLAGS "${CMAKE_CXX_FLAGS} -Wall -Wextra -Wno-unused-parameter -Wpointer-arith -g -std=c++11 -Wold-style-cast -Wuninitialized")
=======
  add_definitions(
    -Wall -Wextra -Werror -Wno-unused-parameter -Wpointer-arith -g
    -Wuninitialized
  )
>>>>>>> ad864f79

  set(CMAKE_CXX_FLAGS "${CMAKE_CXX_FLAGS} -std=c++11 -Wold-style-cast")

  if (NOT WITH_EXCEPTIONS)
      set(CMAKE_CXX_FLAGS "${CMAKE_CXX_FLAGS} -fno-exceptions")
  endif ()

  # Need to define __STDC_*_MACROS because C99 specifies that C++ shouldn't
  # define format (e.g. PRIu64) or limit (e.g. UINT32_MAX) macros without the
  # definition, and some libcs (e.g. glibc2.17 and earlier) follow that.
  set(CMAKE_CXX_FLAGS "${CMAKE_CXX_FLAGS} -D__STDC_LIMIT_MACROS=1 -D__STDC_FORMAT_MACROS=1")

  if (MINGW)
    # _POSIX is needed to ensure we use mingw printf
    # instead of the VC runtime one.
    set(CMAKE_CXX_FLAGS "${CMAKE_CXX_FLAGS} -D_POSIX")
  endif ()

  if (COMPILER_IS_GNU)
    # disable -Wclobbered: it seems to be guessing incorrectly about a local
    # variable being clobbered by longjmp.
    set(CMAKE_CXX_FLAGS "${CMAKE_CXX_FLAGS} -Wno-clobbered")
  endif ()

  if (NOT EMSCRIPTEN)
    # try to get the target architecture by compiling a dummy.c file and
    # checking the architecture using the file command.
    file(WRITE ${WABT_BINARY_DIR}/dummy.c "main(){}")
    try_compile(
      COMPILE_OK
      ${WABT_BINARY_DIR}
      ${WABT_BINARY_DIR}/dummy.c
      COPY_FILE ${WABT_BINARY_DIR}/dummy
    )
    if (COMPILE_OK)
      execute_process(
        COMMAND file ${WABT_BINARY_DIR}/dummy
        RESULT_VARIABLE FILE_RESULT
        OUTPUT_VARIABLE FILE_OUTPUT
        ERROR_QUIET
      )

      if (FILE_RESULT EQUAL 0)
        if (${FILE_OUTPUT} MATCHES "x86[-_]64")
          set(TARGET_ARCH "x86-64")
        elseif (${FILE_OUTPUT} MATCHES "Intel 80386")
          set(TARGET_ARCH "i386")
        elseif (${FILE_OUTPUT} MATCHES "ARM")
          set(TARGET_ARCH "ARM")
        else ()
          message(WARNING "Unknown target architecture!")
        endif ()
      else ()
        message(WARNING "Error running file on dummy executable")
      endif ()
    else ()
      message(WARNING "Error compiling dummy.c file")
    endif ()

    if (TARGET_ARCH STREQUAL "i386")
      # wasm doesn't allow for x87 floating point math
      set(CMAKE_CXX_FLAGS "${CMAKE_CXX_FLAGS} -msse2 -mfpmath=sse")
    endif ()
  endif ()
endif ()

set(USE_SANITIZER FALSE)

function(SANITIZER NAME FLAGS)
  if (${NAME})
    if (USE_SANITIZER)
      message(FATAL_ERROR "Only one sanitizer allowed")
    endif ()
    set(USE_SANITIZER TRUE PARENT_SCOPE)
    set(CMAKE_C_FLAGS "${CMAKE_C_FLAGS} ${FLAGS}" PARENT_SCOPE)
    set(CMAKE_CXX_FLAGS "${CMAKE_CXX_FLAGS} ${FLAGS}" PARENT_SCOPE)
  endif ()
endfunction()
SANITIZER(USE_ASAN "-fsanitize=address")
SANITIZER(USE_MSAN "-fsanitize=memory")
SANITIZER(USE_LSAN "-fsanitize=leak")

if (USE_UBSAN)
  # -fno-sanitize-recover was deprecated, see if we are compiling with a newer
  # clang that requires -fno-sanitize-recover=all.
  set(UBSAN_BLACKLIST ${WABT_SOURCE_DIR}/ubsan.blacklist)
  include(CheckCXXCompilerFlag)
  CHECK_CXX_COMPILER_FLAG("-fsanitize=undefined -fno-sanitize-recover -Wall -Werror" HAS_UBSAN_RECOVER_BARE)
  if (HAS_UBSAN_RECOVER_BARE)
    SANITIZER(USE_UBSAN "-fsanitize=undefined -fno-sanitize-recover -fsanitize-blacklist=${UBSAN_BLACKLIST}")
  endif ()
  CHECK_CXX_COMPILER_FLAG("-fsanitize=undefined -fno-sanitize-recover=all -Wall -Werror" HAS_UBSAN_RECOVER_ALL)
  if (HAS_UBSAN_RECOVER_ALL)
    SANITIZER(USE_UBSAN "-fsanitize=undefined -fno-sanitize-recover=all -fsanitize-blacklist=${UBSAN_BLACKLIST}")
  endif ()
  if (NOT USE_SANITIZER)
    message(FATAL_ERROR "UBSAN is not supported")
  endif ()
endif ()

set(CMAKE_MODULE_PATH ${CMAKE_MODULE_PATH} ${WABT_SOURCE_DIR}/cmake)
find_package(RE2C)
if (RUN_RE2C AND RE2C_EXECUTABLE AND (NOT ${RE2C_VERSION} VERSION_LESS "0.16"))
  message(STATUS "Using generated re2c lexer")
  set(WAST_LEXER_CC ${WABT_SOURCE_DIR}/src/wast-lexer.cc)
  set(WAST_LEXER_GEN_CC ${WABT_BINARY_DIR}/wast-lexer-gen.cc)
  RE2C_TARGET(
    NAME WAST_LEXER_GEN_CC
    INPUT ${WAST_LEXER_CC}
    OUTPUT ${WAST_LEXER_GEN_CC}
    OPTIONS -bc8 -W -Werror
  )
else ()
  message(STATUS "Using prebuilt re2c lexer")
  set(WAST_LEXER_GEN_CC src/prebuilt/wast-lexer-gen.cc)
endif ()

add_custom_target(everything)

add_library(libwabt STATIC
  src/token.cc
  src/opcode.cc
  src/opcode-code-table.c
  src/error-formatter.cc
  src/hash-util.cc
  src/filenames.cc
  src/string-view.cc
  src/ir.cc
  src/expr-visitor.cc
  src/lexer-source.cc
  src/lexer-source-line-finder.cc
  ${WAST_LEXER_GEN_CC}
  src/wast-parser.cc
  src/type-checker.cc
  src/validator.cc

  src/binary-reader.cc
  src/binary-reader-logging.cc
  src/binary-writer.cc
  src/binary-writer-spec.cc
  src/binary-reader-ir.cc
  src/binding-hash.cc
  src/wat-writer.cc
  src/interp.cc
  src/binary-reader-interp.cc
  src/apply-names.cc
  src/generate-names.cc
  src/resolve-names.cc

  src/binary.cc
  src/color.cc
  src/common.cc
  src/config.cc
  src/feature.cc
  src/leb128.cc
  src/literal.cc
  src/option-parser.cc
  src/stream.cc
  src/tracing.cc
  src/utf8.cc
)
set_target_properties(libwabt PROPERTIES OUTPUT_NAME wabt)

function(add_omr)
  # Disable warnings when building all OMR components since OMR is more lax about some warnings.
  # Since this logic is inside a function, this only applies within the scope of the OMR CMake
  # files.
  set(CMAKE_CXX_FLAGS "${CMAKE_CXX_FLAGS} -w")

  add_subdirectory(third_party/omr/example/glue EXCLUDE_FROM_ALL)
  add_subdirectory(third_party/omr EXCLUDE_FROM_ALL)
endfunction()

add_omr()
add_subdirectory(src/jit)
target_link_libraries(libwabt PUBLIC wabtjit)

if (NOT EMSCRIPTEN)
  if (CODE_COVERAGE)
    set(CMAKE_CXX_FLAGS "${CMAKE_CXX_FLAGS} \"-fprofile-arcs -ftest-coverage\"")
    if (COMPILER_IS_CLANG)
      set(CMAKE_EXE_LINKER_FLAGS "--coverage")
    else ()
      link_libraries(gcov)
    endif ()
  endif ()

  function(wabt_executable name)
    # ARGV contains all arguments; remove the first one, ${name}, so it's just
    # a list of sources.
    list(REMOVE_AT ARGV 0)

    add_executable(${name} ${ARGV})
    add_dependencies(everything ${name})
    target_link_libraries(${name} libwabt)
    set_property(TARGET ${name} PROPERTY CXX_STANDARD 11)
    set_property(TARGET ${name} PROPERTY CXX_STANDARD_REQUIRED ON)
    list(APPEND WABT_EXECUTABLES ${name})
    set(WABT_EXECUTABLES ${WABT_EXECUTABLES} PARENT_SCOPE)

    add_custom_target(${name}-copy-to-bin ALL
      COMMAND ${CMAKE_COMMAND} -E make_directory ${WABT_SOURCE_DIR}/bin
      COMMAND ${CMAKE_COMMAND} -E copy $<TARGET_FILE:${name}> ${WABT_SOURCE_DIR}/bin
      DEPENDS ${name}
    )
  endfunction()

  if (BUILD_TOOLS)
    # wat2wasm
    wabt_executable(wat2wasm src/tools/wat2wasm.cc)

    # wast2json
    wabt_executable(wast2json src/tools/wast2json.cc)

    # wasm2wat
    wabt_executable(wasm2wat src/tools/wasm2wat.cc)

    # wasm2c
    wabt_executable(wasm2c
      src/tools/wasm2c.cc src/c-writer.cc)

    # wasm-opcodecnt
    wabt_executable(wasm-opcodecnt
      src/tools/wasm-opcodecnt.cc src/binary-reader-opcnt.cc)

    # wasm-objdump
    wabt_executable(wasm-objdump
      src/tools/wasm-objdump.cc src/binary-reader-objdump.cc)

    # wasm-interp
    wabt_executable(wasm-interp src/tools/wasm-interp.cc)
    if (COMPILER_IS_CLANG OR COMPILER_IS_GNU)
      target_link_libraries(wasm-interp m)
    endif ()

    # spectest-interp
    wabt_executable(spectest-interp src/tools/spectest-interp.cc)
    if (COMPILER_IS_CLANG OR COMPILER_IS_GNU)
      target_link_libraries(spectest-interp m)
    endif ()

    # wat-desugar
    wabt_executable(wat-desugar src/tools/wat-desugar.cc)

    # wasm-validate
    wabt_executable(wasm-validate src/tools/wasm-validate.cc)

    # wasm-strip
    wabt_executable(wasm-strip src/tools/wasm-strip.cc)
  endif ()

  find_package(Threads)
  if (BUILD_TESTS)
    if (NOT EXISTS ${CMAKE_CURRENT_SOURCE_DIR}/third_party/gtest/googletest)
      message(FATAL_ERROR "Can't find third_party/gtest. Run git submodule update --init, or disable with CMake -DBUILD_TESTS=OFF.")
    endif ()

    include_directories(
      third_party/gtest/googletest
      third_party/gtest/googletest/include
    )

    # gtest
    add_library(libgtest STATIC
      third_party/gtest/googletest/src/gtest-all.cc
    )

    # hexfloat-test
    set(HEXFLOAT_TEST_SRCS
      src/literal.cc
      src/test-hexfloat.cc
      third_party/gtest/googletest/src/gtest_main.cc
    )
    add_executable(hexfloat_test ${HEXFLOAT_TEST_SRCS})
    add_dependencies(everything hexfloat_test)
    target_link_libraries(hexfloat_test libgtest ${CMAKE_THREAD_LIBS_INIT})
    set_property(TARGET hexfloat_test PROPERTY CXX_STANDARD 11)
    set_property(TARGET hexfloat_test PROPERTY CXX_STANDARD_REQUIRED ON)

    # wabt-unittests
    set(UNITTESTS_SRCS
      src/test-circular-array.cc
      src/test-interp.cc
      src/test-intrusive-list.cc
      src/test-literal.cc
      src/test-string-view.cc
      src/test-filenames.cc
      src/test-utf8.cc
      src/test-wast-parser.cc
      third_party/gtest/googletest/src/gtest_main.cc
    )
    wabt_executable(wabt-unittests ${UNITTESTS_SRCS})
    target_link_libraries(wabt-unittests libgtest ${CMAKE_THREAD_LIBS_INIT})
  endif ()

  if (NOT CMAKE_VERSION VERSION_LESS "3.2")
    set(USES_TERMINAL USES_TERMINAL)
  endif ()

  # test running
  find_package(PythonInterp 2.7 REQUIRED)
  set(RUN_TESTS_PY ${WABT_SOURCE_DIR}/test/run-tests.py)
  add_custom_target(run-tests
    COMMAND ${PYTHON_EXECUTABLE} ${RUN_TESTS_PY} --bindir ${CMAKE_BINARY_DIR}
    DEPENDS ${WABT_EXECUTABLES}
    WORKING_DIRECTORY ${WABT_SOURCE_DIR}
    ${USES_TERMINAL}
  )

  # install
  if (BUILD_TOOLS OR BUILD_TESTS)
    install(TARGETS ${WABT_EXECUTABLES} DESTINATION bin)
    if (UNIX)
      if (NOT CMAKE_INSTALL_MANDIR)
        include(GNUInstallDirs)
      endif ()
      file(GLOB MAN_FILES "${CMAKE_CURRENT_SOURCE_DIR}/man/*.1")
      foreach(MAN_FILE ${MAN_FILES})
        install(FILES ${MAN_FILE}
          DESTINATION ${CMAKE_INSTALL_MANDIR}/man1/)
      endforeach()
    endif ()
  endif ()

else ()
  # emscripten stuff

  # just dump everything into one binary so we can reference it from JavaScript
  set(CMAKE_CXX_FLAGS "${CMAKE_CXX_FLAGS} -Wno-warn-absolute-paths")
  add_executable(libwabtjs src/emscripten-helpers.cc)
  add_dependencies(everything libwabtjs)
  target_link_libraries(libwabtjs libwabt)
  set_target_properties(libwabtjs PROPERTIES OUTPUT_NAME libwabt)

  set(WABT_POST_JS ${WABT_SOURCE_DIR}/src/wabt.post.js)
  set(EMSCRIPTEN_EXPORTED_JSON ${WABT_SOURCE_DIR}/src/emscripten-exported.json)

  set(LIBWABT_LINK_FLAGS
    --memory-init-file 0
    --post-js ${WABT_POST_JS}
    -s EXPORTED_FUNCTIONS=\"@${EMSCRIPTEN_EXPORTED_JSON}\"
    -s RESERVED_FUNCTION_POINTERS=10
    -s NO_EXIT_RUNTIME=1
    -s ALLOW_MEMORY_GROWTH=1
    -s MODULARIZE=1
    -s EXPORT_NAME=\"'WabtModule'\"
    -s WASM=0
    -Oz
    --llvm-lto 1
  )
  string(REPLACE ";" " " LIBWABT_LINK_FLAGS_STR "${LIBWABT_LINK_FLAGS}")

  set_target_properties(libwabtjs
    PROPERTIES
    LINK_FLAGS "${LIBWABT_LINK_FLAGS_STR}"
    LINK_DEPENDS "${WABT_POST_JS};${EMSCRIPTEN_EXPORTED_JSON}"
  )
endif ()<|MERGE_RESOLUTION|>--- conflicted
+++ resolved
@@ -109,16 +109,7 @@
   # disable -Wunused-parameter: this is really common when implementing
   #   interfaces, etc.
   # disable -Wpointer-arith: this is a GCC extension, and doesn't work in MSVC.
-<<<<<<< HEAD
   set(CMAKE_CXX_FLAGS "${CMAKE_CXX_FLAGS} -Wall -Wextra -Wno-unused-parameter -Wpointer-arith -g -std=c++11 -Wold-style-cast -Wuninitialized")
-=======
-  add_definitions(
-    -Wall -Wextra -Werror -Wno-unused-parameter -Wpointer-arith -g
-    -Wuninitialized
-  )
->>>>>>> ad864f79
-
-  set(CMAKE_CXX_FLAGS "${CMAKE_CXX_FLAGS} -std=c++11 -Wold-style-cast")
 
   if (NOT WITH_EXCEPTIONS)
       set(CMAKE_CXX_FLAGS "${CMAKE_CXX_FLAGS} -fno-exceptions")
